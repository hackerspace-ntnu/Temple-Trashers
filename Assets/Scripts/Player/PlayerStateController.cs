﻿using System.Collections;
using System.Collections.Generic;
using UnityEngine;
using UnityEngine.InputSystem;

public class PlayerStateController : MonoBehaviour
{
    private HealthLogic health; // Refrence to the health script
    private PlayerStates currentState = PlayerStates.Free; // The current player state
    private PlayerInput input;  // Controller input
    private PlayerManager manager;
    private PlayerMotion motion;
    private PlayerUi ui;

    private Vector2 moveInput = Vector2.zero, aimInput = Vector2.zero;
    private bool interact = false, back = false, select = false;

    private List<Interactable> interactables = new List<Interactable>(); // List of interactables in range
    private Interactable focusedInteractable;   // The current focused interactable
    private GameObject liftedObject;            // Object being lifted
    public Transform inventory;                 // Where items are carried

    private HexGrid terrain;    // Refrence to the terrain
    private HexCell targetCell;

    [SerializeField]
    private SkinnedMeshRenderer mesh;
    public enum PlayerStates
    {
        InAnimation,
        Lifting,
        Dead,
        Free,
        Building,
        InTurretMenu
    }

    private void Start()
    {
        motion = GetComponent<PlayerMotion>();
        health = GetComponent<HealthLogic>();
        health.OnDeath += Die;
        ui = GetComponent<PlayerUi>();
        terrain = GameObject.FindGameObjectWithTag("Grid").GetComponent<HexGrid>();
    }
    private void FixedUpdate()
    {
        UpdateFocusedInteractable();
        switch (currentState)
        {
            case PlayerStates.InAnimation:
                break;
            case PlayerStates.Lifting:
                //global
                motion.move();
                break;
            case PlayerStates.Dead:
                break;
            case PlayerStates.Free:
                if (Select){ SetState(PlayerStates.InTurretMenu);}
                else { 
                //global
                motion.move();
                }
                break;
            case PlayerStates.InTurretMenu:
                //global
                ui.Select();
                motion.move();
<<<<<<< HEAD
                interactables.Clear();
                UpdateFocusedInteractable();
                //case-specific
                if (!Select) {
                    if (ui.GetSelectedSegment()) {
                        GameObject spawnedTower = Instantiate(ui.GetSelectedSegment());
                        SetFocusedInteractable(spawnedTower.GetComponent<Interactable>());
                        //Lift(spawnedTower);
                        SetState(PlayerStates.Building);
                    }
                    
                    else
                    {
                        SetState(PlayerStates.Free);
                    }
                }
=======
>>>>>>> 8523c865
                break;
            case PlayerStates.Building:
                //global
                motion.move();
<<<<<<< HEAD
                targetCell = terrain.GetCell(transform.position + HexMetrics.outerRadius * 2f * transform.forward);
                focusedInteractable.GetComponent<TurretPrefabConstruction>().FocusCell(targetCell);
                //case-specific
=======
                //case specific
>>>>>>> 8523c865
                if (back)
                {
                    RemoveInteractable(liftedObject.GetComponent<Interactable>());
                    Destroy(liftedObject);
                    liftedObject = null;
                    SetState(PlayerStates.Free);
                }
                if (interact)
                {
                    SetState(PlayerStates.Free);
                }
                break;
            default:
                break;
        }
    }




    public void SetStateFree()
    {
        SetState(PlayerStates.Free);
    }

    private void Die()
    {
        // Drop anything we are carrying
        if (liftedObject != null) 
        {
            liftedObject.GetComponent<Interactable>().Interact(this);
        }
        SetFocusedInteractable(null);
        SetState(PlayerStates.Dead);
        manager.RespawnPlayer(1f);
        CameraFocusController.Instance?.removeFocusObject(transform);
        Destroy(gameObject);
    }

    public void SetState(PlayerStates state)
    {
        if(currentState == state) { return; }

        switch (currentState)
        {
            case PlayerStates.Dead:
                break;
            default:
                break;
        }

        switch (state)
        {
            case PlayerStates.Lifting:
                break;
            case PlayerStates.Dead:
                break;
            case PlayerStates.Free:
                break;
            case PlayerStates.InTurretMenu:

                break;
            case PlayerStates.Building:
                AddInteractable(liftedObject.GetComponent<Interactable>());
                break;
            default:
                break;
        }
        currentState = state;
    }



    public void SetUpInput(PlayerInput input, PlayerManager manager)
    {
        this.input = input;
        this.manager = manager;
        input.actions["Move"].performed += ctx => moveInput = ctx.ReadValue<Vector2>();
        input.actions["Move"].canceled += ctx => moveInput = Vector2.zero;
        input.actions["Aim"].performed += ctx => aimInput = ctx.ReadValue<Vector2>();
        input.actions["Aim"].canceled += ctx => aimInput = Vector2.zero;
        input.actions["Interact"].performed += ctx => OnInteract();
        input.actions["Back"].performed += ctx => back = true;
        input.actions["Back"].canceled += ctx => back = false;
        input.actions["Select"].performed += ctx => select = true;
        input.actions["Select"].canceled += ctx => select = false;
    }

    private void OnInteract()   // Gets called when interact button is pressed
    {
        if(focusedInteractable != null)
        {
            focusedInteractable.Interact(this); // interact with the current target
        }

        if(currentState == PlayerStates.Building)
        {
            // Build the turret we are holding
            focusedInteractable.GetComponent<TurretPrefabConstruction>().Construct(targetCell);
            Drop(focusedInteractable.gameObject);
            RemoveInteractable(focusedInteractable);
        }
    }

    private void OnTriggerEnter(Collider other)
    {
        Interactable inter = other.GetComponentInParent<Interactable>();
        if (inter != null && inter.canInteract)
        {
            AddInteractable(inter); 
        }    
    }

    private void OnTriggerExit(Collider other)
    {
        if (other.GetComponentInParent<Interactable>())
        {
            RemoveInteractable(other.GetComponentInParent<Interactable>());
        }
    }

    public PlayerStates CurrentState { get => currentState; }

    private void OnDestroy()
    {
        input.actions["Move"].performed -= ctx => moveInput = ctx.ReadValue<Vector2>();
        input.actions["Move"].canceled -= ctx => moveInput = Vector2.zero;
        input.actions["Aim"].performed -= ctx => aimInput = ctx.ReadValue<Vector2>();
        input.actions["Aim"].canceled -= ctx => aimInput = Vector2.zero;
        input.actions["Interact"].performed -= ctx => interact = true;
        input.actions["Back"].performed -= ctx => back = true;
        input.actions["Back"].canceled -= ctx => back = false;
        input.actions["Select"].performed -= ctx => select = true;
        input.actions["Select"].canceled -= ctx => select = false;
    }


    public void AddInteractable(Interactable a)
    {
        if (interactables.Contains(a)) // Do not add an interactable twice
        {
            return;
        }
        interactables.Add(a);
    }

    public void RemoveInteractable(Interactable a)
    {
        interactables.Remove(a);
    }

    // Update the focused interactable based on distance from player
    private void UpdateFocusedInteractable()
    {
        if(interactables.Count == 0) 
        {
            if (focusedInteractable != null) // The object we were focusing is no longer focusable
            {
                focusedInteractable.Unfocus(this);
                focusedInteractable = null;
            }
            // Otherwise do nothing
            return;
        }
        else if(interactables.Count == 1) // If there is only one interactable object select that object
        {
            SetFocusedInteractable(interactables[0]);
            return;
        }
        else if(focusedInteractable == null) // Wait until we have at least one object to interact with
        {
            return;
        }

        // Lifted objects are top priority
        if (liftedObject != null && focusedInteractable != liftedObject)
        {
            SetFocusedInteractable(liftedObject.GetComponent<Interactable>());
            return;
        }

        // Otherwise get closest interactable
        Interactable closest = focusedInteractable;
        float dist = (focusedInteractable.transform.position - transform.position).sqrMagnitude;
        foreach (Interactable i in interactables)
        {
            if ((i.transform.position - transform.position).sqrMagnitude < dist)
            {
                dist = (i.transform.position - transform.position).sqrMagnitude;
                closest = i;
            }
        }
        SetFocusedInteractable(closest);
    }

    private void SetFocusedInteractable(Interactable a)
    {
        if(focusedInteractable == a) { return; } // This is allready the focused interactable
        focusedInteractable?.Unfocus(this);
        a?.Focus(this);
        focusedInteractable = a;
    }

    public void Lift(GameObject a)
    {
        liftedObject = a;
        SetState(PlayerStates.Lifting);
        a.transform.SetParent(transform);
        a.transform.position = inventory.position;
    }

    public void Drop(GameObject a)
    {
        liftedObject = null;
        a.transform.parent = null;
        SetState(PlayerStates.Free);
        if (!a.GetComponent<Interactable>().canInteract) // Check if we can still interact with the object
        {
            RemoveInteractable(a.GetComponent<Interactable>());
        }
    }

    public Vector2 MoveInput { get => moveInput; }
    public Vector2 AimInput { get => aimInput; }
    public bool Interact { get => interact; }
    public bool Back { get => back; }
    public bool Select { get => select; }

    
}<|MERGE_RESOLUTION|>--- conflicted
+++ resolved
@@ -67,36 +67,14 @@
                 //global
                 ui.Select();
                 motion.move();
-<<<<<<< HEAD
-                interactables.Clear();
-                UpdateFocusedInteractable();
-                //case-specific
-                if (!Select) {
-                    if (ui.GetSelectedSegment()) {
-                        GameObject spawnedTower = Instantiate(ui.GetSelectedSegment());
-                        SetFocusedInteractable(spawnedTower.GetComponent<Interactable>());
                         //Lift(spawnedTower);
-                        SetState(PlayerStates.Building);
-                    }
-                    
-                    else
-                    {
-                        SetState(PlayerStates.Free);
-                    }
-                }
-=======
->>>>>>> 8523c865
                 break;
             case PlayerStates.Building:
                 //global
                 motion.move();
-<<<<<<< HEAD
                 targetCell = terrain.GetCell(transform.position + HexMetrics.outerRadius * 2f * transform.forward);
                 focusedInteractable.GetComponent<TurretPrefabConstruction>().FocusCell(targetCell);
-                //case-specific
-=======
                 //case specific
->>>>>>> 8523c865
                 if (back)
                 {
                     RemoveInteractable(liftedObject.GetComponent<Interactable>());
