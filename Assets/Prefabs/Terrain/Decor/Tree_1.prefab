--- conflicted
+++ resolved
@@ -148,23 +148,11 @@
     - target: {fileID: -7511558181221131132, guid: 89090134e0890fd4ca40e4896c68ff5f, type: 3}
       propertyPath: m_Materials.Array.data[0]
       value: 
-<<<<<<< HEAD
       objectReference: {fileID: 2100000, guid: 7c15104f83d20c84bb9587e3690b8a0a, type: 2}
     - target: {fileID: -7511558181221131132, guid: 89090134e0890fd4ca40e4896c68ff5f, type: 3}
       propertyPath: m_Materials.Array.data[1]
       value: 
       objectReference: {fileID: 2100000, guid: 3bd6c3a6006444143ab0efaad9ddf75a, type: 2}
-=======
-      objectReference: {fileID: -7367572118140197371, guid: f1f3c301797969644a44f09686378b0b, type: 3}
-    - target: {fileID: -7511558181221131132, guid: 89090134e0890fd4ca40e4896c68ff5f, type: 3}
-      propertyPath: m_Materials.Array.data[1]
-      value: 
-      objectReference: {fileID: 2100000, guid: 951aceb24a44df140b8fcc77905573ca, type: 2}
-    - target: {fileID: -5754084199372789682, guid: 89090134e0890fd4ca40e4896c68ff5f, type: 3}
-      propertyPath: m_Mesh
-      value: 
-      objectReference: {fileID: 4781277628412113339, guid: a887644395692d048ac60a2d8c07f5ce, type: 3}
->>>>>>> e70ef347
     - target: {fileID: 919132149155446097, guid: 89090134e0890fd4ca40e4896c68ff5f, type: 3}
       propertyPath: m_Name
       value: Tree_1
