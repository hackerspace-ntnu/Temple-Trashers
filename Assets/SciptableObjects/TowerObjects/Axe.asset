%YAML 1.1
%TAG !u! tag:unity3d.com,2011:
--- !u!114 &11400000
MonoBehaviour:
  m_ObjectHideFlags: 0
  m_CorrespondingSourceObject: {fileID: 0}
  m_PrefabInstance: {fileID: 0}
  m_PrefabAsset: {fileID: 0}
  m_GameObject: {fileID: 0}
  m_Enabled: 1
  m_EditorHideFlags: 0
  m_Script: {fileID: 11500000, guid: 616d81097162c5b40a9ba5cef5a2ecdd, type: 3}
  m_Name: Axe
  m_EditorClassIdentifier: 
  towerName: Axe Tower
  cost: 10
  tower: {fileID: 8637078598552028507, guid: 2229dc52bdd1e6c4384f2d306dcd4df5, type: 3}
<<<<<<< HEAD
  icon: {fileID: 21300000, guid: 3b3228b7e3c795e4fbef743f62da0202, type: 3}
=======
  icon: {fileID: 21300000, guid: f80fae3def271ef40a6d22ba620a34bf, type: 3}
  iconHighlight: {fileID: 21300000, guid: 19685a87494c2494fb77214dd0805ae5, type: 3}
>>>>>>> 8523c865
<|MERGE_RESOLUTION|>--- conflicted
+++ resolved
@@ -14,10 +14,6 @@
   m_EditorClassIdentifier: 
   towerName: Axe Tower
   cost: 10
-  tower: {fileID: 8637078598552028507, guid: 2229dc52bdd1e6c4384f2d306dcd4df5, type: 3}
-<<<<<<< HEAD
-  icon: {fileID: 21300000, guid: 3b3228b7e3c795e4fbef743f62da0202, type: 3}
-=======
+  tower: {fileID: 3049860759449414087, guid: 2a1e6d3988707374cb7a56af40c64f56, type: 3}
   icon: {fileID: 21300000, guid: f80fae3def271ef40a6d22ba620a34bf, type: 3}
-  iconHighlight: {fileID: 21300000, guid: 19685a87494c2494fb77214dd0805ae5, type: 3}
->>>>>>> 8523c865
+  iconHighlight: {fileID: 21300000, guid: 19685a87494c2494fb77214dd0805ae5, type: 3}