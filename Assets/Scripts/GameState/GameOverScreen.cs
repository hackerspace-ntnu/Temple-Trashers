﻿using System.Collections;
using UnityEngine;
using UnityEngine.SceneManagement;
using UnityEngine.UI;


public class GameOverScreen : MonoBehaviour
{
<<<<<<< HEAD
    [SerializeField]
    private Text timerText;
=======
    public Text nameInput;
    public Text errorMsg;
    public Text scoreText;
>>>>>>> 908ed438

    private void Start()
    {
        scoreText.text = UIManager.Singleton.score.ToString();
    }

    public void Restart()
    {
        if(nameInput.text == "")
        {
            errorMsg.enabled = true;
        }
        else
        {
            // Update Leaderboard 
            LeaderboardData.AddScore(UIManager.Singleton.score, nameInput.text);

            // Loads Main menu
            SceneManager.LoadScene("Endless Mode");
        }
    }

    public void MainMenu()
    {
        if (nameInput.text == "")
        {
            errorMsg.enabled = true;
        }
        else
        {
            // Update Leaderboard 
            LeaderboardData.AddScore(UIManager.Singleton.score, nameInput.text);

            // Loads Main menu
            SceneManager.LoadScene("Main Menu");
        }
    }
}<|MERGE_RESOLUTION|>--- conflicted
+++ resolved
@@ -6,14 +6,9 @@
 
 public class GameOverScreen : MonoBehaviour
 {
-<<<<<<< HEAD
-    [SerializeField]
-    private Text timerText;
-=======
     public Text nameInput;
     public Text errorMsg;
     public Text scoreText;
->>>>>>> 908ed438
 
     private void Start()
     {
