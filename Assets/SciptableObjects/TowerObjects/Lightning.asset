%YAML 1.1
%TAG !u! tag:unity3d.com,2011:
--- !u!114 &11400000
MonoBehaviour:
  m_ObjectHideFlags: 0
  m_CorrespondingSourceObject: {fileID: 0}
  m_PrefabInstance: {fileID: 0}
  m_PrefabAsset: {fileID: 0}
  m_GameObject: {fileID: 0}
  m_Enabled: 1
  m_EditorHideFlags: 0
  m_Script: {fileID: 11500000, guid: 616d81097162c5b40a9ba5cef5a2ecdd, type: 3}
  m_Name: Lightning
  m_EditorClassIdentifier: 
  towerName: Lightning Tower
  cost: 20
<<<<<<< HEAD
  tower: {fileID: 4073339244315473739, guid: cde741dbbfeb4dc438d407267e7e3dfe, type: 3}
  icon: {fileID: 21300000, guid: a3ab2cbdce5b9d54989e1093d4c59277, type: 3}
=======
  tower: {fileID: 7425059109847644991, guid: 9677e5fb9e99ddf4bbf4000797a3847f, type: 3}
  icon: {fileID: 21300000, guid: fa8af8745608b524f9f1ec52216dbb43, type: 3}
  iconHighlight: {fileID: 21300000, guid: 9b4fee474c377fc4d8ef53cf595bae8c, type: 3}
>>>>>>> 8523c865
<|MERGE_RESOLUTION|>--- conflicted
+++ resolved
@@ -14,11 +14,6 @@
   m_EditorClassIdentifier: 
   towerName: Lightning Tower
   cost: 20
-<<<<<<< HEAD
   tower: {fileID: 4073339244315473739, guid: cde741dbbfeb4dc438d407267e7e3dfe, type: 3}
-  icon: {fileID: 21300000, guid: a3ab2cbdce5b9d54989e1093d4c59277, type: 3}
-=======
-  tower: {fileID: 7425059109847644991, guid: 9677e5fb9e99ddf4bbf4000797a3847f, type: 3}
   icon: {fileID: 21300000, guid: fa8af8745608b524f9f1ec52216dbb43, type: 3}
-  iconHighlight: {fileID: 21300000, guid: 9b4fee474c377fc4d8ef53cf595bae8c, type: 3}
->>>>>>> 8523c865
+  iconHighlight: {fileID: 21300000, guid: 9b4fee474c377fc4d8ef53cf595bae8c, type: 3}