--- conflicted
+++ resolved
@@ -91,11 +91,7 @@
         if (!dead)
         {
             // Disable spawning of enemies
-<<<<<<< HEAD
-            EnemyWaveManager.Pause();
-=======
             gameManager.GetComponent<EndlessMode>().enabled = false;
->>>>>>> 908ed438
 
             // Start overloading the crystal
             anim.SetBool(deathAnimatorParam, true);
