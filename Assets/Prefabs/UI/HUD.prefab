%YAML 1.1
%TAG !u! tag:unity3d.com,2011:
--- !u!1 &102443050
GameObject:
  m_ObjectHideFlags: 0
  m_CorrespondingSourceObject: {fileID: 0}
  m_PrefabInstance: {fileID: 0}
  m_PrefabAsset: {fileID: 0}
  serializedVersion: 6
  m_Component:
  - component: {fileID: 102443051}
  - component: {fileID: 102443053}
  - component: {fileID: 102443052}
  - component: {fileID: 146254344}
  - component: {fileID: 2166480452784312132}
  m_Layer: 0
  m_Name: Border
  m_TagString: Untagged
  m_Icon: {fileID: 0}
  m_NavMeshLayer: 0
  m_StaticEditorFlags: 0
  m_IsActive: 1
--- !u!224 &102443051
RectTransform:
  m_ObjectHideFlags: 0
  m_CorrespondingSourceObject: {fileID: 0}
  m_PrefabInstance: {fileID: 0}
  m_PrefabAsset: {fileID: 0}
  m_GameObject: {fileID: 102443050}
  m_LocalRotation: {x: -0, y: -0, z: -0, w: 1}
  m_LocalPosition: {x: 0, y: 0, z: 0}
  m_LocalScale: {x: 1, y: 1, z: 1}
  m_Children: []
  m_Father: {fileID: 153217565}
  m_RootOrder: 0
  m_LocalEulerAnglesHint: {x: 0, y: 0, z: 0}
  m_AnchorMin: {x: 0, y: 0}
  m_AnchorMax: {x: 1, y: 1}
  m_AnchoredPosition: {x: 0, y: 31.096054}
  m_SizeDelta: {x: 20.259766, y: 62.192116}
  m_Pivot: {x: 0.5, y: 0.5}
--- !u!222 &102443053
CanvasRenderer:
  m_ObjectHideFlags: 0
  m_CorrespondingSourceObject: {fileID: 0}
  m_PrefabInstance: {fileID: 0}
  m_PrefabAsset: {fileID: 0}
  m_GameObject: {fileID: 102443050}
  m_CullTransparentMesh: 0
--- !u!114 &102443052
MonoBehaviour:
  m_ObjectHideFlags: 0
  m_CorrespondingSourceObject: {fileID: 0}
  m_PrefabInstance: {fileID: 0}
  m_PrefabAsset: {fileID: 0}
  m_GameObject: {fileID: 102443050}
  m_Enabled: 1
  m_EditorHideFlags: 0
  m_Script: {fileID: 11500000, guid: fe87c0e1cc204ed48ad3b37840f39efc, type: 3}
  m_Name: 
  m_EditorClassIdentifier: 
  m_Material: {fileID: 0}
  m_Color: {r: 1, g: 1, b: 1, a: 1}
  m_RaycastTarget: 1
  m_RaycastPadding: {x: 0, y: 0, z: 0, w: 0}
  m_Maskable: 1
  m_OnCullStateChanged:
    m_PersistentCalls:
      m_Calls: []
  m_Sprite: {fileID: 21300000, guid: 6746e9c758bdfd843b1f533694f340df, type: 3}
  m_Type: 2
  m_PreserveAspect: 0
  m_FillCenter: 1
  m_FillMethod: 4
  m_FillAmount: 1
  m_FillClockwise: 1
  m_FillOrigin: 0
  m_UseSpriteMesh: 0
  m_PixelsPerUnitMultiplier: 1
--- !u!223 &146254344
Canvas:
  m_ObjectHideFlags: 0
  m_CorrespondingSourceObject: {fileID: 0}
  m_PrefabInstance: {fileID: 0}
  m_PrefabAsset: {fileID: 0}
  m_GameObject: {fileID: 102443050}
  m_Enabled: 1
  serializedVersion: 3
  m_RenderMode: 2
  m_Camera: {fileID: 0}
  m_PlaneDistance: 100
  m_PixelPerfect: 0
  m_ReceivesEvents: 1
  m_OverrideSorting: 0
  m_OverridePixelPerfect: 0
  m_SortingBucketNormalizedSize: 0
  m_AdditionalShaderChannelsFlag: 0
  m_SortingLayerID: 0
  m_SortingOrder: 0
  m_TargetDisplay: 0
--- !u!114 &2166480452784312132
MonoBehaviour:
  m_ObjectHideFlags: 0
  m_CorrespondingSourceObject: {fileID: 0}
  m_PrefabInstance: {fileID: 0}
  m_PrefabAsset: {fileID: 0}
  m_GameObject: {fileID: 102443050}
  m_Enabled: 1
  m_EditorHideFlags: 0
  m_Script: {fileID: 11500000, guid: 306cc8c2b49d7114eaa3623786fc2126, type: 3}
  m_Name: 
  m_EditorClassIdentifier: 
  m_IgnoreLayout: 0
  m_MinWidth: -1
  m_MinHeight: -1
  m_PreferredWidth: -1
  m_PreferredHeight: -1
  m_FlexibleWidth: -1
  m_FlexibleHeight: -1
  m_LayoutPriority: 1
--- !u!1 &143523115
GameObject:
  m_ObjectHideFlags: 0
  m_CorrespondingSourceObject: {fileID: 0}
  m_PrefabInstance: {fileID: 0}
  m_PrefabAsset: {fileID: 0}
  serializedVersion: 6
  m_Component:
  - component: {fileID: 143523116}
  - component: {fileID: 143523118}
  - component: {fileID: 143523117}
  m_Layer: 0
  m_Name: ScoreText
  m_TagString: Untagged
  m_Icon: {fileID: 0}
  m_NavMeshLayer: 0
  m_StaticEditorFlags: 0
  m_IsActive: 1
--- !u!224 &143523116
RectTransform:
  m_ObjectHideFlags: 0
  m_CorrespondingSourceObject: {fileID: 0}
  m_PrefabInstance: {fileID: 0}
  m_PrefabAsset: {fileID: 0}
  m_GameObject: {fileID: 143523115}
  m_LocalRotation: {x: 0, y: 0, z: 0, w: 1}
  m_LocalPosition: {x: 0, y: 0, z: 0}
  m_LocalScale: {x: 1, y: 1, z: 1}
  m_Children: []
  m_Father: {fileID: 8428956693429363934}
  m_RootOrder: 0
  m_LocalEulerAnglesHint: {x: 0, y: 0, z: 0}
  m_AnchorMin: {x: 0.5, y: 0.5}
  m_AnchorMax: {x: 0.5, y: 0.5}
  m_AnchoredPosition: {x: -13.18, y: 39.41}
  m_SizeDelta: {x: 102.07727, y: 26.69226}
  m_Pivot: {x: 0.5, y: 0.5}
--- !u!222 &143523118
CanvasRenderer:
  m_ObjectHideFlags: 0
  m_CorrespondingSourceObject: {fileID: 0}
  m_PrefabInstance: {fileID: 0}
  m_PrefabAsset: {fileID: 0}
  m_GameObject: {fileID: 143523115}
  m_CullTransparentMesh: 0
--- !u!114 &143523117
MonoBehaviour:
  m_ObjectHideFlags: 0
  m_CorrespondingSourceObject: {fileID: 0}
  m_PrefabInstance: {fileID: 0}
  m_PrefabAsset: {fileID: 0}
  m_GameObject: {fileID: 143523115}
  m_Enabled: 1
  m_EditorHideFlags: 0
  m_Script: {fileID: 11500000, guid: f4688fdb7df04437aeb418b961361dc5, type: 3}
  m_Name: 
  m_EditorClassIdentifier: 
  m_Material: {fileID: 0}
  m_Color: {r: 1, g: 1, b: 1, a: 1}
  m_RaycastTarget: 1
  m_RaycastPadding: {x: 0, y: 0, z: 0, w: 0}
  m_Maskable: 1
  m_OnCullStateChanged:
    m_PersistentCalls:
      m_Calls: []
  m_text: 0
  m_isRightToLeft: 0
  m_fontAsset: {fileID: 11400000, guid: f027972298acae14e978368df0ba88f4, type: 2}
  m_sharedMaterial: {fileID: -1103543631157091081, guid: f027972298acae14e978368df0ba88f4, type: 2}
  m_fontSharedMaterials: []
  m_fontMaterial: {fileID: 0}
  m_fontMaterials: []
  m_fontColor32:
    serializedVersion: 2
    rgba: 4294967295
  m_fontColor: {r: 1, g: 1, b: 1, a: 1}
  m_enableVertexGradient: 0
  m_colorMode: 3
  m_fontColorGradient:
    topLeft: {r: 1, g: 0, b: 0, a: 1}
    topRight: {r: 1, g: 1, b: 1, a: 1}
    bottomLeft: {r: 1, g: 1, b: 1, a: 1}
    bottomRight: {r: 1, g: 1, b: 1, a: 1}
  m_fontColorGradientPreset: {fileID: 0}
  m_spriteAsset: {fileID: 0}
  m_tintAllSprites: 0
  m_StyleSheet: {fileID: 0}
  m_TextStyleHashCode: -1183493901
  m_overrideHtmlColors: 0
  m_faceColor:
    serializedVersion: 2
    rgba: 4294967295
  m_fontSize: 30
  m_fontSizeBase: 30
  m_fontWeight: 400
  m_enableAutoSizing: 0
  m_fontSizeMin: 5
  m_fontSizeMax: 72
  m_fontStyle: 0
  m_HorizontalAlignment: 2
  m_VerticalAlignment: 512
  m_textAlignment: 65535
  m_characterSpacing: 0
  m_wordSpacing: 0
  m_lineSpacing: 0
  m_lineSpacingMax: 0
  m_paragraphSpacing: 0
  m_charWidthMaxAdj: 0
  m_enableWordWrapping: 1
  m_wordWrappingRatios: 0.4
  m_overflowMode: 0
  m_linkedTextComponent: {fileID: 0}
  parentLinkedComponent: {fileID: 0}
  m_enableKerning: 1
  m_enableExtraPadding: 0
  checkPaddingRequired: 0
  m_isRichText: 1
  m_parseCtrlCharacters: 1
  m_isOrthographic: 1
  m_isCullingEnabled: 0
  m_horizontalMapping: 0
  m_verticalMapping: 0
  m_uvLineOffset: 0
  m_geometrySortingOrder: 0
  m_IsTextObjectScaleStatic: 0
  m_VertexBufferAutoSizeReduction: 0
  m_useMaxVisibleDescender: 1
  m_pageToDisplay: 1
  m_margin: {x: 0, y: 0, z: 0.31152344, w: 0}
  m_isUsingLegacyAnimationComponent: 0
  m_isVolumetricText: 0
  m_hasFontAssetChanged: 0
  m_baseMaterial: {fileID: 0}
  m_maskOffset: {x: 0, y: 0, z: 0, w: 0}
--- !u!1 &153217564
GameObject:
  m_ObjectHideFlags: 0
  m_CorrespondingSourceObject: {fileID: 0}
  m_PrefabInstance: {fileID: 0}
  m_PrefabAsset: {fileID: 0}
  serializedVersion: 6
  m_Component:
  - component: {fileID: 153217565}
  - component: {fileID: 153217568}
  - component: {fileID: 1172836869121617317}
  m_Layer: 0
  m_Name: HealthBar
  m_TagString: Untagged
  m_Icon: {fileID: 0}
  m_NavMeshLayer: 0
  m_StaticEditorFlags: 0
  m_IsActive: 1
--- !u!224 &153217565
RectTransform:
  m_ObjectHideFlags: 0
  m_CorrespondingSourceObject: {fileID: 0}
  m_PrefabInstance: {fileID: 0}
  m_PrefabAsset: {fileID: 0}
  m_GameObject: {fileID: 153217564}
  m_LocalRotation: {x: -0, y: -0, z: -0, w: 1}
  m_LocalPosition: {x: 0, y: 0, z: 0}
  m_LocalScale: {x: 0.7, y: 0.65, z: 1}
  m_Children:
  - {fileID: 102443051}
  - {fileID: 7185895281895621408}
  - {fileID: 5102762895172474464}
  m_Father: {fileID: 4043387886964053726}
  m_RootOrder: 1
  m_LocalEulerAnglesHint: {x: 0, y: 0, z: 0}
  m_AnchorMin: {x: 0, y: 0}
  m_AnchorMax: {x: 1, y: 0}
  m_AnchoredPosition: {x: 0, y: 0}
  m_SizeDelta: {x: 0, y: 75}
  m_Pivot: {x: 0.5, y: 0}
--- !u!222 &153217568
CanvasRenderer:
  m_ObjectHideFlags: 0
  m_CorrespondingSourceObject: {fileID: 0}
  m_PrefabInstance: {fileID: 0}
  m_PrefabAsset: {fileID: 0}
  m_GameObject: {fileID: 153217564}
  m_CullTransparentMesh: 0
--- !u!114 &1172836869121617317
MonoBehaviour:
  m_ObjectHideFlags: 0
  m_CorrespondingSourceObject: {fileID: 0}
  m_PrefabInstance: {fileID: 0}
  m_PrefabAsset: {fileID: 0}
  m_GameObject: {fileID: 153217564}
  m_Enabled: 1
  m_EditorHideFlags: 0
  m_Script: {fileID: 11500000, guid: 67db9e8f0e2ae9c40bc1e2b64352a6b4, type: 3}
  m_Name: 
  m_EditorClassIdentifier: 
  m_Navigation:
    m_Mode: 0
    m_SelectOnUp: {fileID: 0}
    m_SelectOnDown: {fileID: 0}
    m_SelectOnLeft: {fileID: 0}
    m_SelectOnRight: {fileID: 0}
  m_Transition: 0
  m_Colors:
    m_NormalColor: {r: 1, g: 1, b: 1, a: 1}
    m_HighlightedColor: {r: 0.9607843, g: 0.9607843, b: 0.9607843, a: 1}
    m_PressedColor: {r: 0.78431374, g: 0.78431374, b: 0.78431374, a: 1}
    m_SelectedColor: {r: 0.9607843, g: 0.9607843, b: 0.9607843, a: 1}
    m_DisabledColor: {r: 0.78431374, g: 0.78431374, b: 0.78431374, a: 0.5019608}
    m_ColorMultiplier: 1
    m_FadeDuration: 0.1
  m_SpriteState:
    m_HighlightedSprite: {fileID: 0}
    m_PressedSprite: {fileID: 0}
    m_SelectedSprite: {fileID: 0}
    m_DisabledSprite: {fileID: 0}
  m_AnimationTriggers:
    m_NormalTrigger: Normal
    m_HighlightedTrigger: Highlighted
    m_PressedTrigger: Pressed
    m_SelectedTrigger: Selected
    m_DisabledTrigger: Disabled
  m_Interactable: 1
  m_TargetGraphic: {fileID: 0}
  m_FillRect: {fileID: 1047170856}
  m_HandleRect: {fileID: 0}
  m_Direction: 0
  m_MinValue: 0
  m_MaxValue: 1
  m_WholeNumbers: 0
  m_Value: 0.36
  m_OnValueChanged:
    m_PersistentCalls:
      m_Calls: []
--- !u!1 &540734946
GameObject:
  m_ObjectHideFlags: 0
  m_CorrespondingSourceObject: {fileID: 0}
  m_PrefabInstance: {fileID: 0}
  m_PrefabAsset: {fileID: 0}
  serializedVersion: 6
  m_Component:
  - component: {fileID: 540734947}
  - component: {fileID: 540734950}
  - component: {fileID: 540734949}
  - component: {fileID: 540734948}
  m_Layer: 0
  m_Name: StartHelpPanel
  m_TagString: Untagged
  m_Icon: {fileID: 0}
  m_NavMeshLayer: 0
  m_StaticEditorFlags: 0
  m_IsActive: 1
--- !u!224 &540734947
RectTransform:
  m_ObjectHideFlags: 0
  m_CorrespondingSourceObject: {fileID: 0}
  m_PrefabInstance: {fileID: 0}
  m_PrefabAsset: {fileID: 0}
  m_GameObject: {fileID: 540734946}
  m_LocalRotation: {x: 0, y: 0, z: 0, w: 1}
  m_LocalPosition: {x: 0, y: 0, z: 0}
  m_LocalScale: {x: 1, y: 1, z: 1}
  m_Children:
  - {fileID: 1373729734}
  m_Father: {fileID: 4043387886964053726}
  m_RootOrder: 2
  m_LocalEulerAnglesHint: {x: 0, y: 0, z: 0}
  m_AnchorMin: {x: 0.5, y: 0.5}
  m_AnchorMax: {x: 0.5, y: 0.5}
  m_AnchoredPosition: {x: 0, y: 0}
  m_SizeDelta: {x: 896.2935, y: 153.33307}
  m_Pivot: {x: 0.5, y: 0.5}
--- !u!222 &540734950
CanvasRenderer:
  m_ObjectHideFlags: 0
  m_CorrespondingSourceObject: {fileID: 0}
  m_PrefabInstance: {fileID: 0}
  m_PrefabAsset: {fileID: 0}
  m_GameObject: {fileID: 540734946}
  m_CullTransparentMesh: 0
--- !u!223 &540734949
Canvas:
  m_ObjectHideFlags: 0
  m_CorrespondingSourceObject: {fileID: 0}
  m_PrefabInstance: {fileID: 0}
  m_PrefabAsset: {fileID: 0}
  m_GameObject: {fileID: 540734946}
  m_Enabled: 1
  serializedVersion: 3
  m_RenderMode: 2
  m_Camera: {fileID: 0}
  m_PlaneDistance: 100
  m_PixelPerfect: 0
  m_ReceivesEvents: 1
  m_OverrideSorting: 0
  m_OverridePixelPerfect: 0
  m_SortingBucketNormalizedSize: 0
  m_AdditionalShaderChannelsFlag: 25
  m_SortingLayerID: 0
  m_SortingOrder: 0
  m_TargetDisplay: 0
--- !u!114 &540734948
MonoBehaviour:
  m_ObjectHideFlags: 0
  m_CorrespondingSourceObject: {fileID: 0}
  m_PrefabInstance: {fileID: 0}
  m_PrefabAsset: {fileID: 0}
  m_GameObject: {fileID: 540734946}
  m_Enabled: 1
  m_EditorHideFlags: 0
  m_Script: {fileID: 11500000, guid: fe87c0e1cc204ed48ad3b37840f39efc, type: 3}
  m_Name: 
  m_EditorClassIdentifier: 
  m_Material: {fileID: 0}
  m_Color: {r: 0, g: 0, b: 0, a: 0.5254902}
  m_RaycastTarget: 1
  m_RaycastPadding: {x: 0, y: 0, z: 0, w: 0}
  m_Maskable: 1
  m_OnCullStateChanged:
    m_PersistentCalls:
      m_Calls: []
  m_Sprite: {fileID: 0}
  m_Type: 0
  m_PreserveAspect: 0
  m_FillCenter: 1
  m_FillMethod: 4
  m_FillAmount: 1
  m_FillClockwise: 1
  m_FillOrigin: 0
  m_UseSpriteMesh: 0
  m_PixelsPerUnitMultiplier: 1
--- !u!1 &1047170855
GameObject:
  m_ObjectHideFlags: 0
  m_CorrespondingSourceObject: {fileID: 0}
  m_PrefabInstance: {fileID: 0}
  m_PrefabAsset: {fileID: 0}
  serializedVersion: 6
  m_Component:
  - component: {fileID: 1047170856}
  - component: {fileID: 1047170858}
  - component: {fileID: 1047170857}
  - component: {fileID: 3687562095843354718}
  m_Layer: 0
  m_Name: Fill
  m_TagString: Untagged
  m_Icon: {fileID: 0}
  m_NavMeshLayer: 0
  m_StaticEditorFlags: 0
  m_IsActive: 1
--- !u!224 &1047170856
RectTransform:
  m_ObjectHideFlags: 0
  m_CorrespondingSourceObject: {fileID: 0}
  m_PrefabInstance: {fileID: 0}
  m_PrefabAsset: {fileID: 0}
  m_GameObject: {fileID: 1047170855}
  m_LocalRotation: {x: -0, y: -0, z: -0, w: 1}
  m_LocalPosition: {x: 0, y: 0, z: -0.0010353627}
  m_LocalScale: {x: 1, y: 1, z: 1}
  m_Children: []
  m_Father: {fileID: 5102762895172474464}
  m_RootOrder: 0
  m_LocalEulerAnglesHint: {x: 0, y: 0, z: 0}
  m_AnchorMin: {x: 0, y: 0}
  m_AnchorMax: {x: 0, y: 0}
<<<<<<< HEAD
  m_AnchoredPosition: {x: 0, y: 0}
=======
  m_AnchoredPosition: {x: 0.001953125, y: 0}
>>>>>>> 5807c5d5
  m_SizeDelta: {x: 0, y: 0}
  m_Pivot: {x: 0.5, y: 0.5}
--- !u!222 &1047170858
CanvasRenderer:
  m_ObjectHideFlags: 0
  m_CorrespondingSourceObject: {fileID: 0}
  m_PrefabInstance: {fileID: 0}
  m_PrefabAsset: {fileID: 0}
  m_GameObject: {fileID: 1047170855}
  m_CullTransparentMesh: 0
--- !u!114 &1047170857
MonoBehaviour:
  m_ObjectHideFlags: 0
  m_CorrespondingSourceObject: {fileID: 0}
  m_PrefabInstance: {fileID: 0}
  m_PrefabAsset: {fileID: 0}
  m_GameObject: {fileID: 1047170855}
  m_Enabled: 1
  m_EditorHideFlags: 0
  m_Script: {fileID: 11500000, guid: fe87c0e1cc204ed48ad3b37840f39efc, type: 3}
  m_Name: 
  m_EditorClassIdentifier: 
  m_Material: {fileID: 2100000, guid: 4493d420948dfc649abb151e06a3042a, type: 2}
  m_Color: {r: 1, g: 1, b: 1, a: 1}
  m_RaycastTarget: 0
  m_RaycastPadding: {x: 0, y: 0, z: 0, w: 0}
  m_Maskable: 0
  m_OnCullStateChanged:
    m_PersistentCalls:
      m_Calls: []
  m_Sprite: {fileID: 10905, guid: 0000000000000000f000000000000000, type: 0}
  m_Type: 1
  m_PreserveAspect: 0
  m_FillCenter: 1
  m_FillMethod: 4
  m_FillAmount: 1
  m_FillClockwise: 1
  m_FillOrigin: 0
  m_UseSpriteMesh: 0
  m_PixelsPerUnitMultiplier: 1
--- !u!223 &3687562095843354718
Canvas:
  m_ObjectHideFlags: 0
  m_CorrespondingSourceObject: {fileID: 0}
  m_PrefabInstance: {fileID: 0}
  m_PrefabAsset: {fileID: 0}
  m_GameObject: {fileID: 1047170855}
  m_Enabled: 1
  serializedVersion: 3
  m_RenderMode: 2
  m_Camera: {fileID: 0}
  m_PlaneDistance: 100
  m_PixelPerfect: 0
  m_ReceivesEvents: 1
  m_OverrideSorting: 1
  m_OverridePixelPerfect: 0
  m_SortingBucketNormalizedSize: 0
  m_AdditionalShaderChannelsFlag: 0
  m_SortingLayerID: 0
  m_SortingOrder: -1
  m_TargetDisplay: 0
--- !u!1 &1373729733
GameObject:
  m_ObjectHideFlags: 0
  m_CorrespondingSourceObject: {fileID: 0}
  m_PrefabInstance: {fileID: 0}
  m_PrefabAsset: {fileID: 0}
  serializedVersion: 6
  m_Component:
  - component: {fileID: 1373729734}
  - component: {fileID: 1373729736}
  - component: {fileID: 1373729735}
  m_Layer: 0
  m_Name: Text (TMP)
  m_TagString: Untagged
  m_Icon: {fileID: 0}
  m_NavMeshLayer: 0
  m_StaticEditorFlags: 0
  m_IsActive: 1
--- !u!224 &1373729734
RectTransform:
  m_ObjectHideFlags: 0
  m_CorrespondingSourceObject: {fileID: 0}
  m_PrefabInstance: {fileID: 0}
  m_PrefabAsset: {fileID: 0}
  m_GameObject: {fileID: 1373729733}
  m_LocalRotation: {x: -0, y: -0, z: -0, w: 1}
  m_LocalPosition: {x: 0, y: 0, z: 0}
  m_LocalScale: {x: 1, y: 1, z: 1}
  m_Children: []
  m_Father: {fileID: 540734947}
  m_RootOrder: 0
  m_LocalEulerAnglesHint: {x: 0, y: 0, z: 0}
  m_AnchorMin: {x: 0, y: 0}
  m_AnchorMax: {x: 1, y: 1}
  m_AnchoredPosition: {x: 0, y: 0}
  m_SizeDelta: {x: 0, y: 0}
  m_Pivot: {x: 0.5, y: 0.5}
--- !u!222 &1373729736
CanvasRenderer:
  m_ObjectHideFlags: 0
  m_CorrespondingSourceObject: {fileID: 0}
  m_PrefabInstance: {fileID: 0}
  m_PrefabAsset: {fileID: 0}
  m_GameObject: {fileID: 1373729733}
  m_CullTransparentMesh: 0
--- !u!114 &1373729735
MonoBehaviour:
  m_ObjectHideFlags: 0
  m_CorrespondingSourceObject: {fileID: 0}
  m_PrefabInstance: {fileID: 0}
  m_PrefabAsset: {fileID: 0}
  m_GameObject: {fileID: 1373729733}
  m_Enabled: 1
  m_EditorHideFlags: 0
  m_Script: {fileID: 11500000, guid: f4688fdb7df04437aeb418b961361dc5, type: 3}
  m_Name: 
  m_EditorClassIdentifier: 
  m_Material: {fileID: 0}
  m_Color: {r: 1, g: 1, b: 1, a: 1}
  m_RaycastTarget: 1
  m_RaycastPadding: {x: 0, y: 0, z: 0, w: 0}
  m_Maskable: 1
  m_OnCullStateChanged:
    m_PersistentCalls:
      m_Calls: []
  m_text: 'Join the game by pressing any button

    Press start to look at the tutorial'
  m_isRightToLeft: 0
  m_fontAsset: {fileID: 11400000, guid: f027972298acae14e978368df0ba88f4, type: 2}
  m_sharedMaterial: {fileID: -1103543631157091081, guid: f027972298acae14e978368df0ba88f4, type: 2}
  m_fontSharedMaterials: []
  m_fontMaterial: {fileID: 0}
  m_fontMaterials: []
  m_fontColor32:
    serializedVersion: 2
    rgba: 4294967295
  m_fontColor: {r: 1, g: 1, b: 1, a: 1}
  m_enableVertexGradient: 0
  m_colorMode: 3
  m_fontColorGradient:
    topLeft: {r: 1, g: 1, b: 1, a: 1}
    topRight: {r: 1, g: 1, b: 1, a: 1}
    bottomLeft: {r: 1, g: 1, b: 1, a: 1}
    bottomRight: {r: 1, g: 1, b: 1, a: 1}
  m_fontColorGradientPreset: {fileID: 0}
  m_spriteAsset: {fileID: 0}
  m_tintAllSprites: 0
  m_StyleSheet: {fileID: 0}
  m_TextStyleHashCode: -1183493901
  m_overrideHtmlColors: 0
  m_faceColor:
    serializedVersion: 2
    rgba: 4294967295
  m_fontSize: 36
  m_fontSizeBase: 36
  m_fontWeight: 400
  m_enableAutoSizing: 0
  m_fontSizeMin: 18
  m_fontSizeMax: 72
  m_fontStyle: 0
  m_HorizontalAlignment: 2
  m_VerticalAlignment: 512
  m_textAlignment: 65535
  m_characterSpacing: 0
  m_wordSpacing: 0
  m_lineSpacing: 0
  m_lineSpacingMax: 0
  m_paragraphSpacing: 0
  m_charWidthMaxAdj: 0
  m_enableWordWrapping: 1
  m_wordWrappingRatios: 0.4
  m_overflowMode: 0
  m_linkedTextComponent: {fileID: 0}
  parentLinkedComponent: {fileID: 0}
  m_enableKerning: 1
  m_enableExtraPadding: 0
  checkPaddingRequired: 0
  m_isRichText: 1
  m_parseCtrlCharacters: 1
  m_isOrthographic: 1
  m_isCullingEnabled: 0
  m_horizontalMapping: 0
  m_verticalMapping: 0
  m_uvLineOffset: 0
  m_geometrySortingOrder: 0
  m_IsTextObjectScaleStatic: 0
  m_VertexBufferAutoSizeReduction: 0
  m_useMaxVisibleDescender: 1
  m_pageToDisplay: 1
  m_margin: {x: 0, y: 0, z: 0, w: 0}
  m_isUsingLegacyAnimationComponent: 0
  m_isVolumetricText: 0
  m_hasFontAssetChanged: 0
  m_baseMaterial: {fileID: 0}
  m_maskOffset: {x: 0, y: 0, z: 0, w: 0}
--- !u!1 &692321156153964787
GameObject:
  m_ObjectHideFlags: 0
  m_CorrespondingSourceObject: {fileID: 0}
  m_PrefabInstance: {fileID: 0}
  m_PrefabAsset: {fileID: 0}
  serializedVersion: 6
  m_Component:
  - component: {fileID: 5102762895172474464}
  - component: {fileID: 1817279381}
  m_Layer: 0
  m_Name: Fill Area
  m_TagString: Untagged
  m_Icon: {fileID: 0}
  m_NavMeshLayer: 0
  m_StaticEditorFlags: 0
  m_IsActive: 1
--- !u!224 &5102762895172474464
RectTransform:
  m_ObjectHideFlags: 0
  m_CorrespondingSourceObject: {fileID: 0}
  m_PrefabInstance: {fileID: 0}
  m_PrefabAsset: {fileID: 0}
  m_GameObject: {fileID: 692321156153964787}
  m_LocalRotation: {x: -0, y: -0, z: -0, w: 1}
  m_LocalPosition: {x: 0, y: 0, z: 0}
  m_LocalScale: {x: 1, y: 1, z: 1}
  m_Children:
  - {fileID: 1047170856}
  - {fileID: 6676795971338430111}
  m_Father: {fileID: 153217565}
  m_RootOrder: 2
  m_LocalEulerAnglesHint: {x: 0, y: 0, z: 0}
  m_AnchorMin: {x: 0, y: 0}
  m_AnchorMax: {x: 1, y: 1}
  m_AnchoredPosition: {x: -0.39990234, y: 31.5}
  m_SizeDelta: {x: -677.60925, y: 10.445465}
  m_Pivot: {x: 0.5, y: 0.5}
--- !u!114 &1817279381
MonoBehaviour:
  m_ObjectHideFlags: 0
  m_CorrespondingSourceObject: {fileID: 0}
  m_PrefabInstance: {fileID: 0}
  m_PrefabAsset: {fileID: 0}
  m_GameObject: {fileID: 692321156153964787}
  m_Enabled: 1
  m_EditorHideFlags: 0
  m_Script: {fileID: 11500000, guid: 67db9e8f0e2ae9c40bc1e2b64352a6b4, type: 3}
  m_Name: 
  m_EditorClassIdentifier: 
  m_Navigation:
    m_Mode: 0
    m_SelectOnUp: {fileID: 0}
    m_SelectOnDown: {fileID: 0}
    m_SelectOnLeft: {fileID: 0}
    m_SelectOnRight: {fileID: 0}
  m_Transition: 0
  m_Colors:
    m_NormalColor: {r: 1, g: 1, b: 1, a: 1}
    m_HighlightedColor: {r: 0.9607843, g: 0.9607843, b: 0.9607843, a: 1}
    m_PressedColor: {r: 0.78431374, g: 0.78431374, b: 0.78431374, a: 1}
    m_SelectedColor: {r: 0.9607843, g: 0.9607843, b: 0.9607843, a: 1}
    m_DisabledColor: {r: 0.78431374, g: 0.78431374, b: 0.78431374, a: 0.5019608}
    m_ColorMultiplier: 1
    m_FadeDuration: 0.1
  m_SpriteState:
    m_HighlightedSprite: {fileID: 0}
    m_PressedSprite: {fileID: 0}
    m_SelectedSprite: {fileID: 0}
    m_DisabledSprite: {fileID: 0}
  m_AnimationTriggers:
    m_NormalTrigger: Normal
    m_HighlightedTrigger: Highlighted
    m_PressedTrigger: Pressed
    m_SelectedTrigger: Selected
    m_DisabledTrigger: Disabled
  m_Interactable: 1
  m_TargetGraphic: {fileID: 0}
  m_FillRect: {fileID: 6676795971338430111}
  m_HandleRect: {fileID: 0}
  m_Direction: 0
  m_MinValue: 0
  m_MaxValue: 1
  m_WholeNumbers: 0
  m_Value: 0.569
  m_OnValueChanged:
    m_PersistentCalls:
      m_Calls: []
--- !u!1 &883080005989795272
GameObject:
  m_ObjectHideFlags: 0
  m_CorrespondingSourceObject: {fileID: 0}
  m_PrefabInstance: {fileID: 0}
  m_PrefabAsset: {fileID: 0}
  serializedVersion: 6
  m_Component:
  - component: {fileID: 9166952650357339659}
  - component: {fileID: 7727309250309540280}
  - component: {fileID: 3875453902857254870}
  m_Layer: 0
  m_Name: ResourceText
  m_TagString: Untagged
  m_Icon: {fileID: 0}
  m_NavMeshLayer: 0
  m_StaticEditorFlags: 0
  m_IsActive: 1
--- !u!224 &9166952650357339659
RectTransform:
  m_ObjectHideFlags: 0
  m_CorrespondingSourceObject: {fileID: 0}
  m_PrefabInstance: {fileID: 0}
  m_PrefabAsset: {fileID: 0}
  m_GameObject: {fileID: 883080005989795272}
  m_LocalRotation: {x: 0, y: 0, z: 0.06104851, w: 0.99813485}
  m_LocalPosition: {x: 0, y: 0, z: 0.03}
  m_LocalScale: {x: 1, y: 1, z: 1}
  m_Children: []
  m_Father: {fileID: 8428956693429363934}
  m_RootOrder: 1
  m_LocalEulerAnglesHint: {x: 0, y: 0, z: 7}
  m_AnchorMin: {x: 0.5, y: 0.5}
  m_AnchorMax: {x: 0.5, y: 0.5}
  m_AnchoredPosition: {x: -1, y: -24.7}
  m_SizeDelta: {x: 73.675964, y: 38.615093}
  m_Pivot: {x: 0.5, y: 0.5}
--- !u!222 &7727309250309540280
CanvasRenderer:
  m_ObjectHideFlags: 0
  m_CorrespondingSourceObject: {fileID: 0}
  m_PrefabInstance: {fileID: 0}
  m_PrefabAsset: {fileID: 0}
  m_GameObject: {fileID: 883080005989795272}
  m_CullTransparentMesh: 0
--- !u!114 &3875453902857254870
MonoBehaviour:
  m_ObjectHideFlags: 0
  m_CorrespondingSourceObject: {fileID: 0}
  m_PrefabInstance: {fileID: 0}
  m_PrefabAsset: {fileID: 0}
  m_GameObject: {fileID: 883080005989795272}
  m_Enabled: 1
  m_EditorHideFlags: 0
  m_Script: {fileID: 11500000, guid: f4688fdb7df04437aeb418b961361dc5, type: 3}
  m_Name: 
  m_EditorClassIdentifier: 
  m_Material: {fileID: 0}
  m_Color: {r: 1, g: 1, b: 1, a: 1}
  m_RaycastTarget: 1
  m_RaycastPadding: {x: 0, y: 0, z: 0, w: 0}
  m_Maskable: 1
  m_OnCullStateChanged:
    m_PersistentCalls:
      m_Calls: []
  m_text: '0

'
  m_isRightToLeft: 0
  m_fontAsset: {fileID: 11400000, guid: f027972298acae14e978368df0ba88f4, type: 2}
  m_sharedMaterial: {fileID: -1103543631157091081, guid: f027972298acae14e978368df0ba88f4, type: 2}
  m_fontSharedMaterials: []
  m_fontMaterial: {fileID: 0}
  m_fontMaterials: []
  m_fontColor32:
    serializedVersion: 2
    rgba: 4292253582
  m_fontColor: {r: 0.5584282, g: 0.5910305, b: 0.8396226, a: 1}
  m_enableVertexGradient: 0
  m_colorMode: 3
  m_fontColorGradient:
    topLeft: {r: 1, g: 1, b: 1, a: 1}
    topRight: {r: 1, g: 1, b: 1, a: 1}
    bottomLeft: {r: 1, g: 1, b: 1, a: 1}
    bottomRight: {r: 1, g: 1, b: 1, a: 1}
  m_fontColorGradientPreset: {fileID: 0}
  m_spriteAsset: {fileID: 0}
  m_tintAllSprites: 0
  m_StyleSheet: {fileID: 0}
  m_TextStyleHashCode: -1183493901
  m_overrideHtmlColors: 0
  m_faceColor:
    serializedVersion: 2
    rgba: 4294967295
  m_fontSize: 28
  m_fontSizeBase: 28
  m_fontWeight: 400
  m_enableAutoSizing: 0
  m_fontSizeMin: 18
  m_fontSizeMax: 72
  m_fontStyle: 0
  m_HorizontalAlignment: 2
  m_VerticalAlignment: 512
  m_textAlignment: 65535
  m_characterSpacing: 0
  m_wordSpacing: 0
  m_lineSpacing: 0
  m_lineSpacingMax: 0
  m_paragraphSpacing: 0
  m_charWidthMaxAdj: 0
  m_enableWordWrapping: 0
  m_wordWrappingRatios: 0.4
  m_overflowMode: 0
  m_linkedTextComponent: {fileID: 0}
  parentLinkedComponent: {fileID: 0}
  m_enableKerning: 1
  m_enableExtraPadding: 0
  checkPaddingRequired: 0
  m_isRichText: 1
  m_parseCtrlCharacters: 1
  m_isOrthographic: 1
  m_isCullingEnabled: 0
  m_horizontalMapping: 0
  m_verticalMapping: 0
  m_uvLineOffset: 0
  m_geometrySortingOrder: 0
  m_IsTextObjectScaleStatic: 0
  m_VertexBufferAutoSizeReduction: 0
  m_useMaxVisibleDescender: 1
  m_pageToDisplay: 1
  m_margin: {x: 0, y: 0, z: 0, w: 0}
  m_isUsingLegacyAnimationComponent: 0
  m_isVolumetricText: 0
  m_hasFontAssetChanged: 0
  m_baseMaterial: {fileID: 0}
  m_maskOffset: {x: 0, y: 0, z: 0, w: 0}
--- !u!1 &3961873001745248258
GameObject:
  m_ObjectHideFlags: 0
  m_CorrespondingSourceObject: {fileID: 0}
  m_PrefabInstance: {fileID: 0}
  m_PrefabAsset: {fileID: 0}
  serializedVersion: 6
  m_Component:
  - component: {fileID: 6676795971338430111}
  - component: {fileID: 6971667726356813478}
  - component: {fileID: 632772096740837190}
  - component: {fileID: 8111147220215334270}
  m_Layer: 0
  m_Name: FollowFill
  m_TagString: Untagged
  m_Icon: {fileID: 0}
  m_NavMeshLayer: 0
  m_StaticEditorFlags: 0
  m_IsActive: 1
--- !u!224 &6676795971338430111
RectTransform:
  m_ObjectHideFlags: 0
  m_CorrespondingSourceObject: {fileID: 0}
  m_PrefabInstance: {fileID: 0}
  m_PrefabAsset: {fileID: 0}
  m_GameObject: {fileID: 3961873001745248258}
  m_LocalRotation: {x: -0, y: -0, z: -0, w: 1}
  m_LocalPosition: {x: 0, y: 0, z: 0.00037963298}
  m_LocalScale: {x: 1, y: 1, z: 1}
  m_Children: []
  m_Father: {fileID: 5102762895172474464}
  m_RootOrder: 1
  m_LocalEulerAnglesHint: {x: 0, y: 0, z: 0}
  m_AnchorMin: {x: 0, y: 0}
  m_AnchorMax: {x: 0, y: 0}
  m_AnchoredPosition: {x: 0.0021972656, y: 0}
  m_SizeDelta: {x: 0, y: 0}
  m_Pivot: {x: 0.5, y: 0.5}
--- !u!222 &6971667726356813478
CanvasRenderer:
  m_ObjectHideFlags: 0
  m_CorrespondingSourceObject: {fileID: 0}
  m_PrefabInstance: {fileID: 0}
  m_PrefabAsset: {fileID: 0}
  m_GameObject: {fileID: 3961873001745248258}
  m_CullTransparentMesh: 0
--- !u!114 &632772096740837190
MonoBehaviour:
  m_ObjectHideFlags: 0
  m_CorrespondingSourceObject: {fileID: 0}
  m_PrefabInstance: {fileID: 0}
  m_PrefabAsset: {fileID: 0}
  m_GameObject: {fileID: 3961873001745248258}
  m_Enabled: 1
  m_EditorHideFlags: 0
  m_Script: {fileID: 11500000, guid: fe87c0e1cc204ed48ad3b37840f39efc, type: 3}
  m_Name: 
  m_EditorClassIdentifier: 
  m_Material: {fileID: 2100000, guid: 75f2cadc7741dfb4894e495bcf93fb56, type: 2}
  m_Color: {r: 1, g: 1, b: 1, a: 1}
  m_RaycastTarget: 1
  m_RaycastPadding: {x: 0, y: 0, z: 0, w: 0}
  m_Maskable: 1
  m_OnCullStateChanged:
    m_PersistentCalls:
      m_Calls: []
  m_Sprite: {fileID: 10905, guid: 0000000000000000f000000000000000, type: 0}
  m_Type: 1
  m_PreserveAspect: 0
  m_FillCenter: 1
  m_FillMethod: 4
  m_FillAmount: 1
  m_FillClockwise: 1
  m_FillOrigin: 0
  m_UseSpriteMesh: 0
  m_PixelsPerUnitMultiplier: 1
--- !u!223 &8111147220215334270
Canvas:
  m_ObjectHideFlags: 0
  m_CorrespondingSourceObject: {fileID: 0}
  m_PrefabInstance: {fileID: 0}
  m_PrefabAsset: {fileID: 0}
  m_GameObject: {fileID: 3961873001745248258}
  m_Enabled: 1
  serializedVersion: 3
  m_RenderMode: 2
  m_Camera: {fileID: 0}
  m_PlaneDistance: 100
  m_PixelPerfect: 0
  m_ReceivesEvents: 1
  m_OverrideSorting: 1
  m_OverridePixelPerfect: 0
  m_SortingBucketNormalizedSize: 0
  m_AdditionalShaderChannelsFlag: 0
  m_SortingLayerID: 0
  m_SortingOrder: -2
  m_TargetDisplay: 0
--- !u!1 &4835282353259451239
GameObject:
  m_ObjectHideFlags: 0
  m_CorrespondingSourceObject: {fileID: 0}
  m_PrefabInstance: {fileID: 0}
  m_PrefabAsset: {fileID: 0}
  serializedVersion: 6
  m_Component:
  - component: {fileID: 4043387886964053726}
  - component: {fileID: 2778704818627589043}
  - component: {fileID: 6498244756731164849}
  - component: {fileID: 8770999435534618314}
  - component: {fileID: 25241746811586454}
  m_Layer: 0
  m_Name: HUD
  m_TagString: Untagged
  m_Icon: {fileID: 0}
  m_NavMeshLayer: 0
  m_StaticEditorFlags: 0
  m_IsActive: 1
--- !u!224 &4043387886964053726
RectTransform:
  m_ObjectHideFlags: 0
  m_CorrespondingSourceObject: {fileID: 0}
  m_PrefabInstance: {fileID: 0}
  m_PrefabAsset: {fileID: 0}
  m_GameObject: {fileID: 4835282353259451239}
  m_LocalRotation: {x: 0, y: 0, z: 0, w: 1}
  m_LocalPosition: {x: 0, y: 0, z: 0}
  m_LocalScale: {x: 0, y: 0, z: 0}
  m_Children:
  - {fileID: 8428956693429363934}
  - {fileID: 153217565}
  - {fileID: 540734947}
  m_Father: {fileID: 0}
  m_RootOrder: 0
  m_LocalEulerAnglesHint: {x: 0, y: 0, z: 0}
  m_AnchorMin: {x: 0, y: 0}
  m_AnchorMax: {x: 0, y: 0}
  m_AnchoredPosition: {x: 0, y: 0}
  m_SizeDelta: {x: 0, y: 0}
  m_Pivot: {x: 0, y: 0}
--- !u!223 &2778704818627589043
Canvas:
  m_ObjectHideFlags: 0
  m_CorrespondingSourceObject: {fileID: 0}
  m_PrefabInstance: {fileID: 0}
  m_PrefabAsset: {fileID: 0}
  m_GameObject: {fileID: 4835282353259451239}
  m_Enabled: 1
  serializedVersion: 3
  m_RenderMode: 1
  m_Camera: {fileID: 0}
  m_PlaneDistance: 1
  m_PixelPerfect: 0
  m_ReceivesEvents: 1
  m_OverrideSorting: 0
  m_OverridePixelPerfect: 0
  m_SortingBucketNormalizedSize: 0
  m_AdditionalShaderChannelsFlag: 25
  m_SortingLayerID: 0
  m_SortingOrder: 0
  m_TargetDisplay: 0
--- !u!114 &6498244756731164849
MonoBehaviour:
  m_ObjectHideFlags: 0
  m_CorrespondingSourceObject: {fileID: 0}
  m_PrefabInstance: {fileID: 0}
  m_PrefabAsset: {fileID: 0}
  m_GameObject: {fileID: 4835282353259451239}
  m_Enabled: 1
  m_EditorHideFlags: 0
  m_Script: {fileID: 11500000, guid: 0cd44c1031e13a943bb63640046fad76, type: 3}
  m_Name: 
  m_EditorClassIdentifier: 
  m_UiScaleMode: 1
  m_ReferencePixelsPerUnit: 100
  m_ScaleFactor: 1
  m_ReferenceResolution: {x: 1920, y: 1080}
  m_ScreenMatchMode: 1
  m_MatchWidthOrHeight: 0
  m_PhysicalUnit: 3
  m_FallbackScreenDPI: 96
  m_DefaultSpriteDPI: 96
  m_DynamicPixelsPerUnit: 1
--- !u!114 &8770999435534618314
MonoBehaviour:
  m_ObjectHideFlags: 0
  m_CorrespondingSourceObject: {fileID: 0}
  m_PrefabInstance: {fileID: 0}
  m_PrefabAsset: {fileID: 0}
  m_GameObject: {fileID: 4835282353259451239}
  m_Enabled: 1
  m_EditorHideFlags: 0
  m_Script: {fileID: 11500000, guid: dc42784cf147c0c48a680349fa168899, type: 3}
  m_Name: 
  m_EditorClassIdentifier: 
  m_IgnoreReversedGraphics: 1
  m_BlockingObjects: 0
  m_BlockingMask:
    serializedVersion: 2
    m_Bits: 0
--- !u!114 &25241746811586454
MonoBehaviour:
  m_ObjectHideFlags: 0
  m_CorrespondingSourceObject: {fileID: 0}
  m_PrefabInstance: {fileID: 0}
  m_PrefabAsset: {fileID: 0}
  m_GameObject: {fileID: 4835282353259451239}
  m_Enabled: 1
  m_EditorHideFlags: 0
  m_Script: {fileID: 11500000, guid: f8991e59881edcb4bbaa22c6a3c44f2a, type: 3}
  m_Name: 
  m_EditorClassIdentifier: 
  resourceText: {fileID: 3875453902857254870}
  scoreText: {fileID: 143523117}
  score: 0
  startHelpPanel: {fileID: 540734947}
  healthbar: {fileID: 1172836869121617317}
  followBar: {fileID: 1817279381}
  greenUI: {fileID: 2100000, guid: b369c72f5b3389149b900b5fff580613, type: 2}
  redUI: {fileID: 2100000, guid: 75f2cadc7741dfb4894e495bcf93fb56, type: 2}
  followBarDelay: 1
--- !u!1 &5614426935969384080
GameObject:
  m_ObjectHideFlags: 0
  m_CorrespondingSourceObject: {fileID: 0}
  m_PrefabInstance: {fileID: 0}
  m_PrefabAsset: {fileID: 0}
  serializedVersion: 6
  m_Component:
  - component: {fileID: 8428956693429363934}
  - component: {fileID: 2958695952569720477}
  - component: {fileID: 5670965316136694229}
  m_Layer: 0
  m_Name: Panel
  m_TagString: Untagged
  m_Icon: {fileID: 0}
  m_NavMeshLayer: 0
  m_StaticEditorFlags: 0
  m_IsActive: 1
--- !u!224 &8428956693429363934
RectTransform:
  m_ObjectHideFlags: 0
  m_CorrespondingSourceObject: {fileID: 0}
  m_PrefabInstance: {fileID: 0}
  m_PrefabAsset: {fileID: 0}
  m_GameObject: {fileID: 5614426935969384080}
  m_LocalRotation: {x: 0, y: 0, z: 0, w: 1}
  m_LocalPosition: {x: 0, y: 0, z: 0}
  m_LocalScale: {x: 2, y: 2.5, z: 2}
  m_Children:
  - {fileID: 143523116}
  - {fileID: 9166952650357339659}
  m_Father: {fileID: 4043387886964053726}
  m_RootOrder: 0
  m_LocalEulerAnglesHint: {x: 0, y: 0, z: 0}
  m_AnchorMin: {x: 0, y: 1}
  m_AnchorMax: {x: 0, y: 1}
  m_AnchoredPosition: {x: 0, y: 0}
  m_SizeDelta: {x: 170, y: 124.07}
  m_Pivot: {x: 0, y: 1}
--- !u!222 &2958695952569720477
CanvasRenderer:
  m_ObjectHideFlags: 0
  m_CorrespondingSourceObject: {fileID: 0}
  m_PrefabInstance: {fileID: 0}
  m_PrefabAsset: {fileID: 0}
  m_GameObject: {fileID: 5614426935969384080}
  m_CullTransparentMesh: 0
--- !u!114 &5670965316136694229
MonoBehaviour:
  m_ObjectHideFlags: 0
  m_CorrespondingSourceObject: {fileID: 0}
  m_PrefabInstance: {fileID: 0}
  m_PrefabAsset: {fileID: 0}
  m_GameObject: {fileID: 5614426935969384080}
  m_Enabled: 1
  m_EditorHideFlags: 0
  m_Script: {fileID: 11500000, guid: fe87c0e1cc204ed48ad3b37840f39efc, type: 3}
  m_Name: 
  m_EditorClassIdentifier: 
  m_Material: {fileID: 0}
  m_Color: {r: 1, g: 1, b: 1, a: 1}
  m_RaycastTarget: 1
  m_RaycastPadding: {x: 0, y: 0, z: 0, w: 0}
  m_Maskable: 1
  m_OnCullStateChanged:
    m_PersistentCalls:
      m_Calls: []
  m_Sprite: {fileID: 21300000, guid: eba5f7ae4706bdd4aab63b9fd231f748, type: 3}
  m_Type: 0
  m_PreserveAspect: 1
  m_FillCenter: 1
  m_FillMethod: 4
  m_FillAmount: 1
  m_FillClockwise: 1
  m_FillOrigin: 0
  m_UseSpriteMesh: 0
  m_PixelsPerUnitMultiplier: 1
--- !u!1 &6151717568856688758
GameObject:
  m_ObjectHideFlags: 0
  m_CorrespondingSourceObject: {fileID: 0}
  m_PrefabInstance: {fileID: 0}
  m_PrefabAsset: {fileID: 0}
  serializedVersion: 6
  m_Component:
  - component: {fileID: 7185895281895621408}
  - component: {fileID: 1850799652659072769}
  - component: {fileID: 5752717810764290759}
  - component: {fileID: 1034817194503579375}
  - component: {fileID: 292164040480767394}
  m_Layer: 0
  m_Name: Background
  m_TagString: Untagged
  m_Icon: {fileID: 0}
  m_NavMeshLayer: 0
  m_StaticEditorFlags: 0
  m_IsActive: 1
--- !u!224 &7185895281895621408
RectTransform:
  m_ObjectHideFlags: 0
  m_CorrespondingSourceObject: {fileID: 0}
  m_PrefabInstance: {fileID: 0}
  m_PrefabAsset: {fileID: 0}
  m_GameObject: {fileID: 6151717568856688758}
  m_LocalRotation: {x: -0, y: -0, z: -0, w: 1}
  m_LocalPosition: {x: 0, y: 0, z: -0.00020707253}
  m_LocalScale: {x: 1, y: 1, z: 1}
  m_Children: []
  m_Father: {fileID: 153217565}
  m_RootOrder: 1
  m_LocalEulerAnglesHint: {x: 0, y: 0, z: 0}
  m_AnchorMin: {x: 0, y: 0}
  m_AnchorMax: {x: 1, y: 1}
  m_AnchoredPosition: {x: -2.5996094, y: 24.388}
  m_SizeDelta: {x: -299.40344, y: 48.391838}
  m_Pivot: {x: 0.5, y: 0.5}
--- !u!222 &1850799652659072769
CanvasRenderer:
  m_ObjectHideFlags: 0
  m_CorrespondingSourceObject: {fileID: 0}
  m_PrefabInstance: {fileID: 0}
  m_PrefabAsset: {fileID: 0}
  m_GameObject: {fileID: 6151717568856688758}
  m_CullTransparentMesh: 0
--- !u!114 &5752717810764290759
MonoBehaviour:
  m_ObjectHideFlags: 0
  m_CorrespondingSourceObject: {fileID: 0}
  m_PrefabInstance: {fileID: 0}
  m_PrefabAsset: {fileID: 0}
  m_GameObject: {fileID: 6151717568856688758}
  m_Enabled: 1
  m_EditorHideFlags: 0
  m_Script: {fileID: 11500000, guid: fe87c0e1cc204ed48ad3b37840f39efc, type: 3}
  m_Name: 
  m_EditorClassIdentifier: 
  m_Material: {fileID: 0}
  m_Color: {r: 0, g: 0, b: 0, a: 1}
  m_RaycastTarget: 1
  m_RaycastPadding: {x: 0, y: 0, z: 0, w: 0}
  m_Maskable: 1
  m_OnCullStateChanged:
    m_PersistentCalls:
      m_Calls: []
  m_Sprite: {fileID: 10905, guid: 0000000000000000f000000000000000, type: 0}
  m_Type: 1
  m_PreserveAspect: 0
  m_FillCenter: 1
  m_FillMethod: 4
  m_FillAmount: 1
  m_FillClockwise: 1
  m_FillOrigin: 0
  m_UseSpriteMesh: 0
  m_PixelsPerUnitMultiplier: 0.07
--- !u!114 &1034817194503579375
MonoBehaviour:
  m_ObjectHideFlags: 0
  m_CorrespondingSourceObject: {fileID: 0}
  m_PrefabInstance: {fileID: 0}
  m_PrefabAsset: {fileID: 0}
  m_GameObject: {fileID: 6151717568856688758}
  m_Enabled: 1
  m_EditorHideFlags: 0
  m_Script: {fileID: 11500000, guid: 306cc8c2b49d7114eaa3623786fc2126, type: 3}
  m_Name: 
  m_EditorClassIdentifier: 
  m_IgnoreLayout: 0
  m_MinWidth: -1
  m_MinHeight: -1
  m_PreferredWidth: -1
  m_PreferredHeight: -1
  m_FlexibleWidth: -1
  m_FlexibleHeight: -1
  m_LayoutPriority: 1
--- !u!223 &292164040480767394
Canvas:
  m_ObjectHideFlags: 0
  m_CorrespondingSourceObject: {fileID: 0}
  m_PrefabInstance: {fileID: 0}
  m_PrefabAsset: {fileID: 0}
  m_GameObject: {fileID: 6151717568856688758}
  m_Enabled: 1
  serializedVersion: 3
  m_RenderMode: 2
  m_Camera: {fileID: 0}
  m_PlaneDistance: 100
  m_PixelPerfect: 0
  m_ReceivesEvents: 1
  m_OverrideSorting: 1
  m_OverridePixelPerfect: 0
  m_SortingBucketNormalizedSize: 0
  m_AdditionalShaderChannelsFlag: 0
  m_SortingLayerID: 0
  m_SortingOrder: -3
  m_TargetDisplay: 0<|MERGE_RESOLUTION|>--- conflicted
+++ resolved
@@ -483,11 +483,7 @@
   m_LocalEulerAnglesHint: {x: 0, y: 0, z: 0}
   m_AnchorMin: {x: 0, y: 0}
   m_AnchorMax: {x: 0, y: 0}
-<<<<<<< HEAD
-  m_AnchoredPosition: {x: 0, y: 0}
-=======
   m_AnchoredPosition: {x: 0.001953125, y: 0}
->>>>>>> 5807c5d5
   m_SizeDelta: {x: 0, y: 0}
   m_Pivot: {x: 0.5, y: 0.5}
 --- !u!222 &1047170858
