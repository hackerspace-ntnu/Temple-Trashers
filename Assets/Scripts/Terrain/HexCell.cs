using System;
using System.Collections;
using UnityEngine;


[ExecuteInEditMode]
public class HexCell : MonoBehaviour
{
    public HexCoordinates coordinates;
    public MeshRenderer meshRenderer;

<<<<<<< HEAD
    private int _elevation = 0;

    public int Elevation
    {
        get => _elevation;
        set
        {
            _elevation = value;

            if (_elevation == materials.Length - 1)
            {
                // Increase the height of the highest cells
                transform.position = new Vector3(transform.position.x, 1, transform.position.z);
            } else if (_elevation == 0)
            {
                // Drop the cells with the lowest elevation down
                transform.position = new Vector3(transform.position.x, -0.3f, transform.position.z);
            }

            meshRenderer.material = materials[_elevation];
        }
    }
=======
    public int elevation = 0;
>>>>>>> 908ed438

    public Material[] materials;

<<<<<<< HEAD
    [SerializeField]
    private HexCell[] neighbors;
=======
	[SerializeField]
	HexCell[] neighbors;
>>>>>>> 908ed438

    // Is an object currently occupying (is placed on) the HexCell(tm)? This bit of code has the answers!
    [SerializeField]
    private GameObject _occupyingObject;

    public GameObject OccupyingObject
    {
        get => _occupyingObject;
        set
        {
            if (value && IsOccupied)
            {
                Destroy(value);
                throw new ArgumentException(
                    $"Cannot place {value} on cell at {coordinates}, as it's already occupied by {_occupyingObject}!"
                );
            }

            _occupyingObject = value;
        }
    }

    /// <returns>
    /// Whether this cell has a game object placed on it or not.
    /// <br/><br/>
    /// (Destroying a game object that was occupying this cell, will make this property return <c>true</c>
    /// - without having to change the value of <c>OccupyingObject</c>.)
    /// </returns>
    public bool IsOccupied => OccupyingObject;

    void Awake()
<<<<<<< HEAD
    {
        if (meshRenderer == null)
            meshRenderer = GetComponentInChildren<MeshRenderer>();

        // Invoke the logic in Elevation's setter initially
        Elevation = Elevation;
=======
	{
        if (mr == null)
        {
            mr = GetComponentInChildren<MeshRenderer>();
        }
>>>>>>> 908ed438
    }

    public HexCell GetNeighbor(HexDirection direction)
    {
        return neighbors[(int)direction];
    }

    public void SetNeighbor(HexDirection direction, HexCell cell)
    {
        neighbors[(int)direction] = cell;
        cell.neighbors[(int)direction.Opposite()] = this;
    }
}<|MERGE_RESOLUTION|>--- conflicted
+++ resolved
@@ -2,49 +2,24 @@
 using System.Collections;
 using UnityEngine;
 
+[ExecuteInEditMode]
+public class HexCell : MonoBehaviour {
 
-[ExecuteInEditMode]
-public class HexCell : MonoBehaviour
-{
-    public HexCoordinates coordinates;
-    public MeshRenderer meshRenderer;
+	public HexCoordinates coordinates;
+    public MeshRenderer mr;
 
-<<<<<<< HEAD
-    private int _elevation = 0;
+    public int elevation = 0;
 
-    public int Elevation
+	public Vector3 Position
     {
-        get => _elevation;
-        set
+        get
         {
-            _elevation = value;
-
-            if (_elevation == materials.Length - 1)
-            {
-                // Increase the height of the highest cells
-                transform.position = new Vector3(transform.position.x, 1, transform.position.z);
-            } else if (_elevation == 0)
-            {
-                // Drop the cells with the lowest elevation down
-                transform.position = new Vector3(transform.position.x, -0.3f, transform.position.z);
-            }
-
-            meshRenderer.material = materials[_elevation];
+			return transform.localPosition;
         }
     }
-=======
-    public int elevation = 0;
->>>>>>> 908ed438
 
-    public Material[] materials;
-
-<<<<<<< HEAD
-    [SerializeField]
-    private HexCell[] neighbors;
-=======
 	[SerializeField]
 	HexCell[] neighbors;
->>>>>>> 908ed438
 
     // Is an object currently occupying (is placed on) the HexCell(tm)? This bit of code has the answers!
     [SerializeField]
@@ -52,54 +27,42 @@
 
     public GameObject OccupyingObject
     {
-        get => _occupyingObject;
-        set
-        {
-            if (value && IsOccupied)
-            {
-                Destroy(value);
-                throw new ArgumentException(
-                    $"Cannot place {value} on cell at {coordinates}, as it's already occupied by {_occupyingObject}!"
-                );
-            }
-
-            _occupyingObject = value;
-        }
+	    get => _occupyingObject;
+	    set
+	    {
+		    if (value && IsOccupied)
+		    {
+			    Destroy(value);
+			    throw new ArgumentException(
+				    $"Cannot place {value} on cell at {coordinates}, as it's already occupied by {_occupyingObject}!"
+			    );
+		    }
+			_occupyingObject = value;
+	    }
     }
 
     /// <returns>
     /// Whether this cell has a game object placed on it or not.
     /// <br/><br/>
-    /// (Destroying a game object that was occupying this cell, will make this property return <c>true</c>
-    /// - without having to change the value of <c>OccupyingObject</c>.)
+    /// (Destroying a game object that was occupying this cell, will make this property return `true`
+    /// - without having to change the value of `OccupyingObject`.)
     /// </returns>
     public bool IsOccupied => OccupyingObject;
 
     void Awake()
-<<<<<<< HEAD
-    {
-        if (meshRenderer == null)
-            meshRenderer = GetComponentInChildren<MeshRenderer>();
-
-        // Invoke the logic in Elevation's setter initially
-        Elevation = Elevation;
-=======
 	{
         if (mr == null)
         {
             mr = GetComponentInChildren<MeshRenderer>();
         }
->>>>>>> 908ed438
     }
 
-    public HexCell GetNeighbor(HexDirection direction)
-    {
-        return neighbors[(int)direction];
-    }
+    public HexCell GetNeighbor (HexDirection direction) {
+		return neighbors[(int)direction];
+	}
 
-    public void SetNeighbor(HexDirection direction, HexCell cell)
-    {
-        neighbors[(int)direction] = cell;
-        cell.neighbors[(int)direction.Opposite()] = this;
-    }
+	public void SetNeighbor (HexDirection direction, HexCell cell) {
+		neighbors[(int)direction] = cell;
+		cell.neighbors[(int)direction.Opposite()] = this;
+	}
 }