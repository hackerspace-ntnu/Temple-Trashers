%YAML 1.1
%TAG !u! tag:unity3d.com,2011:
--- !u!1 &1536980579
GameObject:
  m_ObjectHideFlags: 0
  m_CorrespondingSourceObject: {fileID: 0}
  m_PrefabInstance: {fileID: 0}
  m_PrefabAsset: {fileID: 0}
  serializedVersion: 6
  m_Component:
  - component: {fileID: 1536980580}
  - component: {fileID: 1536980581}
  m_Layer: 8
  m_Name: PlayerTrigger
  m_TagString: Untagged
  m_Icon: {fileID: 0}
  m_NavMeshLayer: 0
  m_StaticEditorFlags: 0
  m_IsActive: 1
--- !u!4 &1536980580
Transform:
  m_ObjectHideFlags: 0
  m_CorrespondingSourceObject: {fileID: 0}
  m_PrefabInstance: {fileID: 0}
  m_PrefabAsset: {fileID: 0}
  m_GameObject: {fileID: 1536980579}
  m_LocalRotation: {x: 0, y: 0, z: 0, w: 1}
  m_LocalPosition: {x: 0, y: 0, z: 0}
  m_LocalScale: {x: 1, y: 1, z: 1}
  m_Children: []
  m_Father: {fileID: 8637078598552028506}
  m_RootOrder: 1
  m_LocalEulerAnglesHint: {x: 0, y: 0, z: 0}
--- !u!135 &1536980581
SphereCollider:
  m_ObjectHideFlags: 0
  m_CorrespondingSourceObject: {fileID: 0}
  m_PrefabInstance: {fileID: 0}
  m_PrefabAsset: {fileID: 0}
  m_GameObject: {fileID: 1536980579}
  m_Material: {fileID: 0}
  m_IsTrigger: 0
  m_Enabled: 1
  serializedVersion: 2
  m_Radius: 0.84
  m_Center: {x: 0, y: 0, z: 0}
--- !u!1 &641973592725429526
GameObject:
  m_ObjectHideFlags: 0
  m_CorrespondingSourceObject: {fileID: 0}
  m_PrefabInstance: {fileID: 0}
  m_PrefabAsset: {fileID: 0}
  serializedVersion: 6
  m_Component:
  - component: {fileID: 3686970296335315185}
  m_Layer: 0
  m_Name: Clamp_Right
  m_TagString: Untagged
  m_Icon: {fileID: 0}
  m_NavMeshLayer: 0
  m_StaticEditorFlags: 0
  m_IsActive: 1
--- !u!4 &3686970296335315185
Transform:
  m_ObjectHideFlags: 0
  m_CorrespondingSourceObject: {fileID: 0}
  m_PrefabInstance: {fileID: 0}
  m_PrefabAsset: {fileID: 0}
  m_GameObject: {fileID: 641973592725429526}
  m_LocalRotation: {x: 0.50000036, y: -0.49999964, z: 0.49999997, w: 0.50000006}
  m_LocalPosition: {x: -0.00021583994, y: 0.0064571872, z: -0.000000001140636}
  m_LocalScale: {x: 1, y: 1, z: 1}
  m_Children:
  - {fileID: 1435949162699508965}
  m_Father: {fileID: 7413983769490978471}
  m_RootOrder: 1
  m_LocalEulerAnglesHint: {x: 90, y: -89.99995, z: 0}
--- !u!1 &826239199136645760
GameObject:
  m_ObjectHideFlags: 0
  m_CorrespondingSourceObject: {fileID: 0}
  m_PrefabInstance: {fileID: 0}
  m_PrefabAsset: {fileID: 0}
  serializedVersion: 6
  m_Component:
  - component: {fileID: 8723721573232374718}
  m_Layer: 0
  m_Name: Arm_Socket
  m_TagString: Untagged
  m_Icon: {fileID: 0}
  m_NavMeshLayer: 0
  m_StaticEditorFlags: 0
  m_IsActive: 1
--- !u!4 &8723721573232374718
Transform:
  m_ObjectHideFlags: 0
  m_CorrespondingSourceObject: {fileID: 0}
  m_PrefabInstance: {fileID: 0}
  m_PrefabAsset: {fileID: 0}
  m_GameObject: {fileID: 826239199136645760}
  m_LocalRotation: {x: 0.00000020066969, y: 5.1407243e-14, z: 1, w: -0.0000000754979}
  m_LocalPosition: {x: -0.028734472, y: 0.02753654, z: 6.0277505e-11}
  m_LocalScale: {x: 0.9999999, y: 0.9999999, z: 1}
  m_Children:
  - {fileID: 6802581953308253245}
  m_Father: {fileID: 7816160981140977133}
  m_RootOrder: 1
  m_LocalEulerAnglesHint: {x: 0.0000123487025, y: -0.000017005312, z: 13.937008}
--- !u!1 &1619245570108405734
GameObject:
  m_ObjectHideFlags: 0
  m_CorrespondingSourceObject: {fileID: 0}
  m_PrefabInstance: {fileID: 0}
  m_PrefabAsset: {fileID: 0}
  serializedVersion: 6
  m_Component:
  - component: {fileID: 929849385462332844}
  m_Layer: 0
  m_Name: Armature
  m_TagString: Untagged
  m_Icon: {fileID: 0}
  m_NavMeshLayer: 0
  m_StaticEditorFlags: 0
  m_IsActive: 1
--- !u!4 &929849385462332844
Transform:
  m_ObjectHideFlags: 0
  m_CorrespondingSourceObject: {fileID: 0}
  m_PrefabInstance: {fileID: 0}
  m_PrefabAsset: {fileID: 0}
  m_GameObject: {fileID: 1619245570108405734}
  m_LocalRotation: {x: -0.7071068, y: 0, z: 0, w: 0.7071068}
  m_LocalPosition: {x: -0.028093997, y: 4.2606807, z: -0.002851367}
  m_LocalScale: {x: 100, y: 100, z: 100}
  m_Children:
  - {fileID: 8637078598880068123}
  - {fileID: 7816160981140977133}
  - {fileID: 5564782166609652078}
  m_Father: {fileID: 8095123865731280178}
  m_RootOrder: 0
  m_LocalEulerAnglesHint: {x: -90, y: 0, z: 0}
--- !u!1 &1720151116900620221
GameObject:
  m_ObjectHideFlags: 0
  m_CorrespondingSourceObject: {fileID: 0}
  m_PrefabInstance: {fileID: 0}
  m_PrefabAsset: {fileID: 0}
  serializedVersion: 6
  m_Component:
  - component: {fileID: 7207992711572991165}
  m_Layer: 0
  m_Name: Wrist
  m_TagString: Untagged
  m_Icon: {fileID: 0}
  m_NavMeshLayer: 0
  m_StaticEditorFlags: 0
  m_IsActive: 1
--- !u!4 &7207992711572991165
Transform:
  m_ObjectHideFlags: 0
  m_CorrespondingSourceObject: {fileID: 0}
  m_PrefabInstance: {fileID: 0}
  m_PrefabAsset: {fileID: 0}
  m_GameObject: {fileID: 1720151116900620221}
  m_LocalRotation: {x: -0.00000002942833, y: -0.00000006916143, z: -0.1149502, w: 0.99337125}
  m_LocalPosition: {x: 0.0029360186, y: 0.027479121, z: -5.4723415e-10}
  m_LocalScale: {x: 1, y: 1, z: 1}
  m_Children:
  - {fileID: 7413983769490978471}
  m_Father: {fileID: 9051877404240530513}
  m_RootOrder: 0
  m_LocalEulerAnglesHint: {x: -0.000005192671, y: -0.000009109667, z: -13.2015085}
--- !u!1 &2263878246899030739
GameObject:
  m_ObjectHideFlags: 0
  m_CorrespondingSourceObject: {fileID: 0}
  m_PrefabInstance: {fileID: 0}
  m_PrefabAsset: {fileID: 0}
  serializedVersion: 6
  m_Component:
  - component: {fileID: 7413983769490978471}
  m_Layer: 0
  m_Name: Arm_End
  m_TagString: Untagged
  m_Icon: {fileID: 0}
  m_NavMeshLayer: 0
  m_StaticEditorFlags: 0
  m_IsActive: 1
--- !u!4 &7413983769490978471
Transform:
  m_ObjectHideFlags: 0
  m_CorrespondingSourceObject: {fileID: 0}
  m_PrefabInstance: {fileID: 0}
  m_PrefabAsset: {fileID: 0}
  m_GameObject: {fileID: 2263878246899030739}
  m_LocalRotation: {x: 1.7763554e-15, y: 1.4210855e-14, z: 0.00000001490116, w: 1}
  m_LocalPosition: {x: -0.0000000018770092, y: 0.008505803, z: 4.1353882e-16}
  m_LocalScale: {x: 1, y: 1, z: 1}
  m_Children:
  - {fileID: 8805478217087268686}
  - {fileID: 3686970296335315185}
  - {fileID: 8637078597895983121}
  m_Father: {fileID: 7207992711572991165}
  m_RootOrder: 0
  m_LocalEulerAnglesHint: {x: -35.711143, y: -90.05415, z: 0.017446194}
--- !u!1 &2521351930777090181
GameObject:
  m_ObjectHideFlags: 0
  m_CorrespondingSourceObject: {fileID: 0}
  m_PrefabInstance: {fileID: 0}
  m_PrefabAsset: {fileID: 0}
  serializedVersion: 6
  m_Component:
  - component: {fileID: 8805478217087268686}
  m_Layer: 0
  m_Name: Clamp_Left
  m_TagString: Untagged
  m_Icon: {fileID: 0}
  m_NavMeshLayer: 0
  m_StaticEditorFlags: 0
  m_IsActive: 1
--- !u!4 &8805478217087268686
Transform:
  m_ObjectHideFlags: 0
  m_CorrespondingSourceObject: {fileID: 0}
  m_PrefabInstance: {fileID: 0}
  m_PrefabAsset: {fileID: 0}
  m_GameObject: {fileID: 2521351930777090181}
  m_LocalRotation: {x: 0.38920406, y: 0.3892042, z: -0.590356, w: 0.59035593}
  m_LocalPosition: {x: 0.00021583596, y: 0.0064571826, z: 5.4458377e-10}
  m_LocalScale: {x: 0.99999994, y: 1, z: 1}
  m_Children:
  - {fileID: 4276307814813930702}
  m_Father: {fileID: 7413983769490978471}
  m_RootOrder: 0
  m_LocalEulerAnglesHint: {x: 66.79134, y: 0.000022934391, z: -89.999985}
--- !u!1 &2647303167000751791
GameObject:
  m_ObjectHideFlags: 0
  m_CorrespondingSourceObject: {fileID: 0}
  m_PrefabInstance: {fileID: 0}
  m_PrefabAsset: {fileID: 0}
  serializedVersion: 6
  m_Component:
  - component: {fileID: 630360064531661294}
  - component: {fileID: 4290326309002126366}
  m_Layer: 0
  m_Name: Totem
  m_TagString: Untagged
  m_Icon: {fileID: 0}
  m_NavMeshLayer: 0
  m_StaticEditorFlags: 0
  m_IsActive: 1
--- !u!4 &630360064531661294
Transform:
  m_ObjectHideFlags: 0
  m_CorrespondingSourceObject: {fileID: 0}
  m_PrefabInstance: {fileID: 0}
  m_PrefabAsset: {fileID: 0}
  m_GameObject: {fileID: 2647303167000751791}
  m_LocalRotation: {x: 0.49999997, y: 0.5000001, z: -0.5, w: -0.49999988}
  m_LocalPosition: {x: -0.028093997, y: -0.062585354, z: -0.002851367}
  m_LocalScale: {x: 100, y: 100, z: 100}
  m_Children: []
  m_Father: {fileID: 8095123865731280178}
  m_RootOrder: 2
  m_LocalEulerAnglesHint: {x: 0, y: 0, z: 0}
--- !u!137 &4290326309002126366
SkinnedMeshRenderer:
  m_ObjectHideFlags: 0
  m_CorrespondingSourceObject: {fileID: 0}
  m_PrefabInstance: {fileID: 0}
  m_PrefabAsset: {fileID: 0}
  m_GameObject: {fileID: 2647303167000751791}
  m_Enabled: 1
  m_CastShadows: 1
  m_ReceiveShadows: 1
  m_DynamicOccludee: 1
  m_MotionVectors: 1
  m_LightProbeUsage: 1
  m_ReflectionProbeUsage: 1
  m_RayTracingMode: 3
  m_RayTraceProcedural: 0
  m_RenderingLayerMask: 1
  m_RendererPriority: 0
  m_Materials:
  - {fileID: 2100000, guid: e1f289638903f7d4588541fe679da9cd, type: 2}
  - {fileID: 2100000, guid: 892be751c3c931d4db8ae769fba5f0fa, type: 2}
  m_StaticBatchInfo:
    firstSubMesh: 0
    subMeshCount: 0
  m_StaticBatchRoot: {fileID: 0}
  m_ProbeAnchor: {fileID: 0}
  m_LightProbeVolumeOverride: {fileID: 0}
  m_ScaleInLightmap: 1
  m_ReceiveGI: 1
  m_PreserveUVs: 0
  m_IgnoreNormalsForChartDetection: 0
  m_ImportantGI: 0
  m_StitchLightmapSeams: 1
  m_SelectedEditorRenderState: 3
  m_MinimumChartSize: 4
  m_AutoUVMaxDistance: 0.5
  m_AutoUVMaxAngle: 89
  m_LightmapParameters: {fileID: 0}
  m_SortingLayerID: 0
  m_SortingLayer: 0
  m_SortingOrder: 0
  serializedVersion: 2
  m_Quality: 0
  m_UpdateWhenOffscreen: 0
  m_SkinnedMotionVectors: 1
  m_Mesh: {fileID: 212370497460711607, guid: 6cc2273a0977186419821e042fcee3ff, type: 3}
  m_Bones:
  - {fileID: 7816160981140977133}
  - {fileID: 8723721573232374718}
  - {fileID: 6802581953308253245}
  - {fileID: 9051877404240530513}
  - {fileID: 7207992711572991165}
  - {fileID: 7413983769490978471}
  - {fileID: 3686970296335315185}
  - {fileID: 8805478217087268686}
  m_BlendShapeWeights: []
  m_RootBone: {fileID: 7816160981140977133}
  m_AABB:
    m_Center: {x: -0.007238362, y: 0.022617523, z: 0}
    m_Extent: {x: 0.03437095, y: 0.03336882, z: 0.02713268}
  m_DirtyAABB: 0
--- !u!1 &2952735720072574312
GameObject:
  m_ObjectHideFlags: 0
  m_CorrespondingSourceObject: {fileID: 0}
  m_PrefabInstance: {fileID: 0}
  m_PrefabAsset: {fileID: 0}
  serializedVersion: 6
  m_Component:
  - component: {fileID: 4276307814813930702}
  m_Layer: 0
  m_Name: Clamp_Left_end
  m_TagString: Untagged
  m_Icon: {fileID: 0}
  m_NavMeshLayer: 0
  m_StaticEditorFlags: 0
  m_IsActive: 1
--- !u!4 &4276307814813930702
Transform:
  m_ObjectHideFlags: 0
  m_CorrespondingSourceObject: {fileID: 0}
  m_PrefabInstance: {fileID: 0}
  m_PrefabAsset: {fileID: 0}
  m_GameObject: {fileID: 2952735720072574312}
  m_LocalRotation: {x: 0, y: -0, z: -0, w: 1}
  m_LocalPosition: {x: -0, y: 0.01, z: 0}
  m_LocalScale: {x: 1, y: 1, z: 1}
  m_Children: []
  m_Father: {fileID: 8805478217087268686}
  m_RootOrder: 0
  m_LocalEulerAnglesHint: {x: 0, y: 0, z: 0}
--- !u!1 &3307993548779727310
GameObject:
  m_ObjectHideFlags: 0
  m_CorrespondingSourceObject: {fileID: 0}
  m_PrefabInstance: {fileID: 0}
  m_PrefabAsset: {fileID: 0}
  serializedVersion: 6
  m_Component:
  - component: {fileID: 6802581953308253245}
  m_Layer: 0
  m_Name: Arm_Base
  m_TagString: Untagged
  m_Icon: {fileID: 0}
  m_NavMeshLayer: 0
  m_StaticEditorFlags: 0
  m_IsActive: 1
--- !u!4 &6802581953308253245
Transform:
  m_ObjectHideFlags: 0
  m_CorrespondingSourceObject: {fileID: 0}
  m_PrefabInstance: {fileID: 0}
  m_PrefabAsset: {fileID: 0}
  m_GameObject: {fileID: 3307993548779727310}
  m_LocalRotation: {x: -0.000000020926597, y: 0.00000020424204, z: -0.1068108, w: 0.9942794}
  m_LocalPosition: {x: -0.0000000065529906, y: 0.011605867, z: -6.0272794e-11}
  m_LocalScale: {x: 1, y: 1, z: 1}
  m_Children:
  - {fileID: 9051877404240530513}
  m_Father: {fileID: 8723721573232374718}
  m_RootOrder: 0
  m_LocalEulerAnglesHint: {x: 0.00000013844704, y: 0.00002214133, z: -12.263007}
--- !u!1 &5000185945442829529
GameObject:
  m_ObjectHideFlags: 0
  m_CorrespondingSourceObject: {fileID: 0}
  m_PrefabInstance: {fileID: 0}
  m_PrefabAsset: {fileID: 0}
  serializedVersion: 6
  m_Component:
  - component: {fileID: 3163678353702605032}
  - component: {fileID: 4442093677178008220}
  - component: {fileID: 1454252028979051526}
  m_Layer: 0
  m_Name: Axe
  m_TagString: Untagged
  m_Icon: {fileID: 0}
  m_NavMeshLayer: 0
  m_StaticEditorFlags: 0
  m_IsActive: 1
--- !u!4 &3163678353702605032
Transform:
  m_ObjectHideFlags: 0
  m_CorrespondingSourceObject: {fileID: 0}
  m_PrefabInstance: {fileID: 0}
  m_PrefabAsset: {fileID: 0}
  m_GameObject: {fileID: 5000185945442829529}
  m_LocalRotation: {x: -0.7071068, y: -0, z: 0.000000029802322, w: 0.7071067}
  m_LocalPosition: {x: 0, y: 0.09458625, z: 0}
  m_LocalScale: {x: 1, y: 1, z: 1}
  m_Children: []
  m_Father: {fileID: 7816160981140977133}
  m_RootOrder: 0
  m_LocalEulerAnglesHint: {x: 0, y: 0, z: 0}
--- !u!33 &4442093677178008220
MeshFilter:
  m_ObjectHideFlags: 0
  m_CorrespondingSourceObject: {fileID: 0}
  m_PrefabInstance: {fileID: 0}
  m_PrefabAsset: {fileID: 0}
  m_GameObject: {fileID: 5000185945442829529}
  m_Mesh: {fileID: 2534964839176971238, guid: 6cc2273a0977186419821e042fcee3ff, type: 3}
--- !u!23 &1454252028979051526
MeshRenderer:
  m_ObjectHideFlags: 0
  m_CorrespondingSourceObject: {fileID: 0}
  m_PrefabInstance: {fileID: 0}
  m_PrefabAsset: {fileID: 0}
  m_GameObject: {fileID: 5000185945442829529}
  m_Enabled: 1
  m_CastShadows: 1
  m_ReceiveShadows: 1
  m_DynamicOccludee: 1
  m_MotionVectors: 1
  m_LightProbeUsage: 1
  m_ReflectionProbeUsage: 1
  m_RayTracingMode: 2
  m_RayTraceProcedural: 0
  m_RenderingLayerMask: 1
  m_RendererPriority: 0
  m_Materials:
  - {fileID: 2100000, guid: e1f289638903f7d4588541fe679da9cd, type: 2}
  m_StaticBatchInfo:
    firstSubMesh: 0
    subMeshCount: 0
  m_StaticBatchRoot: {fileID: 0}
  m_ProbeAnchor: {fileID: 0}
  m_LightProbeVolumeOverride: {fileID: 0}
  m_ScaleInLightmap: 1
  m_ReceiveGI: 1
  m_PreserveUVs: 0
  m_IgnoreNormalsForChartDetection: 0
  m_ImportantGI: 0
  m_StitchLightmapSeams: 1
  m_SelectedEditorRenderState: 3
  m_MinimumChartSize: 4
  m_AutoUVMaxDistance: 0.5
  m_AutoUVMaxAngle: 89
  m_LightmapParameters: {fileID: 0}
  m_SortingLayerID: 0
  m_SortingLayer: 0
  m_SortingOrder: 0
  m_AdditionalVertexStreams: {fileID: 0}
--- !u!1 &6110094897144777347
GameObject:
  m_ObjectHideFlags: 0
  m_CorrespondingSourceObject: {fileID: 0}
  m_PrefabInstance: {fileID: 0}
  m_PrefabAsset: {fileID: 0}
  serializedVersion: 6
  m_Component:
  - component: {fileID: 1435949162699508965}
  m_Layer: 0
  m_Name: Clamp_Right_end
  m_TagString: Untagged
  m_Icon: {fileID: 0}
  m_NavMeshLayer: 0
  m_StaticEditorFlags: 0
  m_IsActive: 1
--- !u!4 &1435949162699508965
Transform:
  m_ObjectHideFlags: 0
  m_CorrespondingSourceObject: {fileID: 0}
  m_PrefabInstance: {fileID: 0}
  m_PrefabAsset: {fileID: 0}
  m_GameObject: {fileID: 6110094897144777347}
  m_LocalRotation: {x: 0, y: -0, z: -0, w: 1}
  m_LocalPosition: {x: -0, y: 0.01, z: 0}
  m_LocalScale: {x: 1, y: 1, z: 1}
  m_Children: []
  m_Father: {fileID: 3686970296335315185}
  m_RootOrder: 0
  m_LocalEulerAnglesHint: {x: 0, y: 0, z: 0}
--- !u!1 &6565352714953489685
GameObject:
  m_ObjectHideFlags: 0
  m_CorrespondingSourceObject: {fileID: 0}
  m_PrefabInstance: {fileID: 0}
  m_PrefabAsset: {fileID: 0}
  serializedVersion: 6
  m_Component:
  - component: {fileID: 8307639777059160460}
  - component: {fileID: 2696457340748994159}
  - component: {fileID: 6892899374302972264}
  m_Layer: 0
  m_Name: Base
  m_TagString: Untagged
  m_Icon: {fileID: 0}
  m_NavMeshLayer: 0
  m_StaticEditorFlags: 0
  m_IsActive: 1
--- !u!4 &8307639777059160460
Transform:
  m_ObjectHideFlags: 0
  m_CorrespondingSourceObject: {fileID: 0}
  m_PrefabInstance: {fileID: 0}
  m_PrefabAsset: {fileID: 0}
  m_GameObject: {fileID: 6565352714953489685}
  m_LocalRotation: {x: 0.49999997, y: 0.5000001, z: -0.5, w: -0.49999988}
  m_LocalPosition: {x: 0, y: 0, z: 0}
  m_LocalScale: {x: 99.999985, y: 99.999985, z: 99.999985}
  m_Children: []
  m_Father: {fileID: 8095123865731280178}
  m_RootOrder: 1
  m_LocalEulerAnglesHint: {x: 0, y: 0, z: 0}
--- !u!33 &2696457340748994159
MeshFilter:
  m_ObjectHideFlags: 0
  m_CorrespondingSourceObject: {fileID: 0}
  m_PrefabInstance: {fileID: 0}
  m_PrefabAsset: {fileID: 0}
  m_GameObject: {fileID: 6565352714953489685}
  m_Mesh: {fileID: 4137455876009383503, guid: 6cc2273a0977186419821e042fcee3ff, type: 3}
--- !u!23 &6892899374302972264
MeshRenderer:
  m_ObjectHideFlags: 0
  m_CorrespondingSourceObject: {fileID: 0}
  m_PrefabInstance: {fileID: 0}
  m_PrefabAsset: {fileID: 0}
  m_GameObject: {fileID: 6565352714953489685}
  m_Enabled: 1
  m_CastShadows: 1
  m_ReceiveShadows: 1
  m_DynamicOccludee: 1
  m_MotionVectors: 1
  m_LightProbeUsage: 1
  m_ReflectionProbeUsage: 1
  m_RayTracingMode: 2
  m_RayTraceProcedural: 0
  m_RenderingLayerMask: 1
  m_RendererPriority: 0
  m_Materials:
  - {fileID: -6573833445411655760, guid: 6cc2273a0977186419821e042fcee3ff, type: 3}
  - {fileID: 2100000, guid: 892be751c3c931d4db8ae769fba5f0fa, type: 2}
  m_StaticBatchInfo:
    firstSubMesh: 0
    subMeshCount: 0
  m_StaticBatchRoot: {fileID: 0}
  m_ProbeAnchor: {fileID: 0}
  m_LightProbeVolumeOverride: {fileID: 0}
  m_ScaleInLightmap: 1
  m_ReceiveGI: 1
  m_PreserveUVs: 0
  m_IgnoreNormalsForChartDetection: 0
  m_ImportantGI: 0
  m_StitchLightmapSeams: 1
  m_SelectedEditorRenderState: 3
  m_MinimumChartSize: 4
  m_AutoUVMaxDistance: 0.5
  m_AutoUVMaxAngle: 89
  m_LightmapParameters: {fileID: 0}
  m_SortingLayerID: 0
  m_SortingLayer: 0
  m_SortingOrder: 0
  m_AdditionalVertexStreams: {fileID: 0}
--- !u!1 &7440811270213470692
GameObject:
  m_ObjectHideFlags: 0
  m_CorrespondingSourceObject: {fileID: 0}
  m_PrefabInstance: {fileID: 0}
  m_PrefabAsset: {fileID: 0}
  serializedVersion: 6
  m_Component:
  - component: {fileID: 7816160981140977133}
  m_Layer: 0
  m_Name: Pillar
  m_TagString: Untagged
  m_Icon: {fileID: 0}
  m_NavMeshLayer: 0
  m_StaticEditorFlags: 0
  m_IsActive: 1
--- !u!4 &7816160981140977133
Transform:
  m_ObjectHideFlags: 0
  m_CorrespondingSourceObject: {fileID: 0}
  m_PrefabInstance: {fileID: 0}
  m_PrefabAsset: {fileID: 0}
  m_GameObject: {fileID: 7440811270213470692}
  m_LocalRotation: {x: 0.7071068, y: 0, z: -0, w: 0.7071067}
  m_LocalPosition: {x: -0, y: 0, z: -0.020393098}
  m_LocalScale: {x: 1, y: 1, z: 1}
  m_Children:
  - {fileID: 3163678353702605032}
  - {fileID: 8723721573232374718}
  m_Father: {fileID: 929849385462332844}
  m_RootOrder: 1
  m_LocalEulerAnglesHint: {x: 90.006744, y: -4.3484774, z: 0}
--- !u!1 &7686951493200236399
GameObject:
  m_ObjectHideFlags: 0
  m_CorrespondingSourceObject: {fileID: 0}
  m_PrefabInstance: {fileID: 0}
  m_PrefabAsset: {fileID: 0}
  serializedVersion: 6
  m_Component:
  - component: {fileID: 9051877404240530513}
  m_Layer: 0
  m_Name: Arm_Middle
  m_TagString: Untagged
  m_Icon: {fileID: 0}
  m_NavMeshLayer: 0
  m_StaticEditorFlags: 0
  m_IsActive: 1
--- !u!4 &9051877404240530513
Transform:
  m_ObjectHideFlags: 0
  m_CorrespondingSourceObject: {fileID: 0}
  m_PrefabInstance: {fileID: 0}
  m_PrefabAsset: {fileID: 0}
  m_GameObject: {fileID: 7686951493200236399}
  m_LocalRotation: {x: 0.000000042665498, y: 0.000000021942853, z: 0.97541064, w: -0.22039525}
  m_LocalPosition: {x: 0.0000000020861626, y: 0.01608842, z: -4.2186306e-18}
  m_LocalScale: {x: 0.99999994, y: 0.99999994, z: 1}
  m_Children:
  - {fileID: 7207992711572991165}
  m_Father: {fileID: 6802581953308253245}
  m_RootOrder: 0
  m_LocalEulerAnglesHint: {x: -0.0000028144268, y: -0.0000059925287, z: -34.358437}
--- !u!1 &8637078597895983122
GameObject:
  m_ObjectHideFlags: 0
  m_CorrespondingSourceObject: {fileID: 0}
  m_PrefabInstance: {fileID: 0}
  m_PrefabAsset: {fileID: 0}
  serializedVersion: 6
  m_Component:
  - component: {fileID: 8637078597895983121}
  - component: {fileID: 8637078597895983135}
  - component: {fileID: 8637078597895983120}
  m_Layer: 0
  m_Name: AxeInHand
  m_TagString: Untagged
  m_Icon: {fileID: 0}
  m_NavMeshLayer: 0
  m_StaticEditorFlags: 0
  m_IsActive: 1
--- !u!4 &8637078597895983121
Transform:
  m_ObjectHideFlags: 0
  m_CorrespondingSourceObject: {fileID: 0}
  m_PrefabInstance: {fileID: 0}
  m_PrefabAsset: {fileID: 0}
  m_GameObject: {fileID: 8637078597895983122}
  m_LocalRotation: {x: 0.0006817281, y: -0.00035831332, z: 0.7077213, w: 0.7064914}
  m_LocalPosition: {x: -0.000023862818, y: 0.010371105, z: -0.00004161871}
  m_LocalScale: {x: 1, y: 1, z: 1}
  m_Children: []
  m_Father: {fileID: 7413983769490978471}
  m_RootOrder: 2
  m_LocalEulerAnglesHint: {x: 0, y: 0, z: 0}
--- !u!33 &8637078597895983135
MeshFilter:
  m_ObjectHideFlags: 0
  m_CorrespondingSourceObject: {fileID: 0}
  m_PrefabInstance: {fileID: 0}
  m_PrefabAsset: {fileID: 0}
  m_GameObject: {fileID: 8637078597895983122}
  m_Mesh: {fileID: 2534964839176971238, guid: 6cc2273a0977186419821e042fcee3ff, type: 3}
--- !u!23 &8637078597895983120
MeshRenderer:
  m_ObjectHideFlags: 0
  m_CorrespondingSourceObject: {fileID: 0}
  m_PrefabInstance: {fileID: 0}
  m_PrefabAsset: {fileID: 0}
  m_GameObject: {fileID: 8637078597895983122}
  m_Enabled: 0
  m_CastShadows: 1
  m_ReceiveShadows: 1
  m_DynamicOccludee: 1
  m_MotionVectors: 1
  m_LightProbeUsage: 1
  m_ReflectionProbeUsage: 1
  m_RayTracingMode: 2
  m_RayTraceProcedural: 0
  m_RenderingLayerMask: 1
  m_RendererPriority: 0
  m_Materials:
  - {fileID: 2100000, guid: e1f289638903f7d4588541fe679da9cd, type: 2}
  m_StaticBatchInfo:
    firstSubMesh: 0
    subMeshCount: 0
  m_StaticBatchRoot: {fileID: 0}
  m_ProbeAnchor: {fileID: 0}
  m_LightProbeVolumeOverride: {fileID: 0}
  m_ScaleInLightmap: 1
  m_ReceiveGI: 1
  m_PreserveUVs: 0
  m_IgnoreNormalsForChartDetection: 0
  m_ImportantGI: 0
  m_StitchLightmapSeams: 1
  m_SelectedEditorRenderState: 3
  m_MinimumChartSize: 4
  m_AutoUVMaxDistance: 0.5
  m_AutoUVMaxAngle: 89
  m_LightmapParameters: {fileID: 0}
  m_SortingLayerID: 0
  m_SortingLayer: 0
  m_SortingOrder: 0
  m_AdditionalVertexStreams: {fileID: 0}
--- !u!1 &8637078598552028507
GameObject:
  m_ObjectHideFlags: 0
  m_CorrespondingSourceObject: {fileID: 0}
  m_PrefabInstance: {fileID: 0}
  m_PrefabAsset: {fileID: 0}
  serializedVersion: 6
  m_Component:
  - component: {fileID: 8637078598552028506}
  - component: {fileID: 1062171249921805924}
  - component: {fileID: 8637078598552028505}
  - component: {fileID: 2930472683594374386}
  - component: {fileID: 8942675849461820197}
  - component: {fileID: 8290956599801879729}
  - component: {fileID: -7807521156809111235}
  m_Layer: 0
  m_Name: AxeTurret
  m_TagString: Untagged
  m_Icon: {fileID: 0}
  m_NavMeshLayer: 0
  m_StaticEditorFlags: 0
  m_IsActive: 1
--- !u!4 &8637078598552028506
Transform:
  m_ObjectHideFlags: 0
  m_CorrespondingSourceObject: {fileID: 0}
  m_PrefabInstance: {fileID: 0}
  m_PrefabAsset: {fileID: 0}
  m_GameObject: {fileID: 8637078598552028507}
  m_LocalRotation: {x: 0, y: 0, z: 0, w: 1}
  m_LocalPosition: {x: 0, y: 0, z: 0}
  m_LocalScale: {x: 1, y: 1, z: 1}
  m_Children:
  - {fileID: 8095123865731280178}
  - {fileID: 1536980580}
  - {fileID: 684046417983135091}
  m_Father: {fileID: 0}
  m_RootOrder: 0
  m_LocalEulerAnglesHint: {x: 0, y: 0, z: 0}
--- !u!114 &1062171249921805924
MonoBehaviour:
  m_ObjectHideFlags: 0
  m_CorrespondingSourceObject: {fileID: 0}
  m_PrefabInstance: {fileID: 0}
  m_PrefabAsset: {fileID: 0}
  m_GameObject: {fileID: 8637078598552028507}
  m_Enabled: 1
  m_EditorHideFlags: 0
  m_Script: {fileID: 11500000, guid: 40bdf2e92d29c3a4e8319c1f05e5334f, type: 3}
  m_Name: 
  m_EditorClassIdentifier: 
  canInteract: 1
  _towerScriptableObject: {fileID: 11400000, guid: a59d08db63548fb4b851e0848fc561ec, type: 2}
  turretInput: {fileID: 0}
  tutorialText: {fileID: 4700895259248261632}
  rotAxis: {fileID: 929849385462332844}
  arrowPointer: {fileID: 8198781589771022394}
--- !u!114 &8637078598552028505
MonoBehaviour:
  m_ObjectHideFlags: 0
  m_CorrespondingSourceObject: {fileID: 0}
  m_PrefabInstance: {fileID: 0}
  m_PrefabAsset: {fileID: 0}
  m_GameObject: {fileID: 8637078598552028507}
  m_Enabled: 1
  m_EditorHideFlags: 0
  m_Script: {fileID: 11500000, guid: bc2bc224978c68d4da8990702c6562b7, type: 3}
  m_Name: 
  m_EditorClassIdentifier: 
  handAxe: {fileID: 8637078597895983120}
  totemAxe: {fileID: 1454252028979051526}
  spawnPoint: {fileID: 8637078598880068123}
  axeProjectilePrefab: {fileID: 4457567029400409728, guid: 9d91c902236040645aee6f6bcd82b99f, type: 3}
  projectileSpeed: 20
  forwardTransform: {fileID: 929849385462332844}
  audioSource: {fileID: 8290956599801879729}
--- !u!114 &2930472683594374386
MonoBehaviour:
  m_ObjectHideFlags: 0
  m_CorrespondingSourceObject: {fileID: 0}
  m_PrefabInstance: {fileID: 0}
  m_PrefabAsset: {fileID: 0}
  m_GameObject: {fileID: 8637078598552028507}
  m_Enabled: 1
  m_EditorHideFlags: 0
  m_Script: {fileID: 11500000, guid: 0003d502f6b9a1d4aa27724871657169, type: 3}
  m_Name: 
  m_EditorClassIdentifier: 
  wearInterval: 30
  _currentWearState: 0
<<<<<<< HEAD
  tutorialText: {fileID: 4700895259248261632}
=======
  audioSource: {fileID: -7807521156809111235}
>>>>>>> b7163e71
  lowWearVFXPrefab: {fileID: 1636322751830264242, guid: 0e5adf50f196e2a4497a432c56ddd9ea, type: 3}
  mediumWearVFXPrefab: {fileID: 5236176879605773532, guid: 9a39e88e44139244cbfb044c13588d1a, type: 3}
  highWearVFXPrefab: {fileID: 1192161847215171503, guid: fbe8f94bfed6761418a4f121957c4392, type: 3}
--- !u!136 &8942675849461820197
CapsuleCollider:
  m_ObjectHideFlags: 0
  m_CorrespondingSourceObject: {fileID: 0}
  m_PrefabInstance: {fileID: 0}
  m_PrefabAsset: {fileID: 0}
  m_GameObject: {fileID: 8637078598552028507}
  m_Material: {fileID: 0}
  m_IsTrigger: 0
  m_Enabled: 1
  m_Radius: 0.71
  m_Height: 2.5
  m_Direction: 1
  m_Center: {x: 0, y: 0.74, z: 0}
--- !u!82 &8290956599801879729
AudioSource:
  m_ObjectHideFlags: 0
  m_CorrespondingSourceObject: {fileID: 0}
  m_PrefabInstance: {fileID: 0}
  m_PrefabAsset: {fileID: 0}
  m_GameObject: {fileID: 8637078598552028507}
  m_Enabled: 1
  serializedVersion: 4
  OutputAudioMixerGroup: {fileID: 0}
  m_audioClip: {fileID: 8300000, guid: d8eb50740dd74864698deb230db771db, type: 3}
  m_PlayOnAwake: 0
  m_Volume: 0.091
  m_Pitch: 1
  Loop: 0
  Mute: 0
  Spatialize: 0
  SpatializePostEffects: 0
  Priority: 128
  DopplerLevel: 1
  MinDistance: 1
  MaxDistance: 500
  Pan2D: 0
  rolloffMode: 0
  BypassEffects: 0
  BypassListenerEffects: 0
  BypassReverbZones: 0
  rolloffCustomCurve:
    serializedVersion: 2
    m_Curve:
    - serializedVersion: 3
      time: 0
      value: 1
      inSlope: 0
      outSlope: 0
      tangentMode: 0
      weightedMode: 0
      inWeight: 0.33333334
      outWeight: 0.33333334
    - serializedVersion: 3
      time: 1
      value: 0
      inSlope: 0
      outSlope: 0
      tangentMode: 0
      weightedMode: 0
      inWeight: 0.33333334
      outWeight: 0.33333334
    m_PreInfinity: 2
    m_PostInfinity: 2
    m_RotationOrder: 4
  panLevelCustomCurve:
    serializedVersion: 2
    m_Curve:
    - serializedVersion: 3
      time: 0
      value: 0
      inSlope: 0
      outSlope: 0
      tangentMode: 0
      weightedMode: 0
      inWeight: 0.33333334
      outWeight: 0.33333334
    m_PreInfinity: 2
    m_PostInfinity: 2
    m_RotationOrder: 4
  spreadCustomCurve:
    serializedVersion: 2
    m_Curve:
    - serializedVersion: 3
      time: 0
      value: 0
      inSlope: 0
      outSlope: 0
      tangentMode: 0
      weightedMode: 0
      inWeight: 0.33333334
      outWeight: 0.33333334
    m_PreInfinity: 2
    m_PostInfinity: 2
    m_RotationOrder: 4
  reverbZoneMixCustomCurve:
    serializedVersion: 2
    m_Curve:
    - serializedVersion: 3
      time: 0
      value: 1
      inSlope: 0
      outSlope: 0
      tangentMode: 0
      weightedMode: 0
      inWeight: 0.33333334
      outWeight: 0.33333334
    m_PreInfinity: 2
    m_PostInfinity: 2
    m_RotationOrder: 4
--- !u!82 &-7807521156809111235
AudioSource:
  m_ObjectHideFlags: 0
  m_CorrespondingSourceObject: {fileID: 0}
  m_PrefabInstance: {fileID: 0}
  m_PrefabAsset: {fileID: 0}
  m_GameObject: {fileID: 8637078598552028507}
  m_Enabled: 1
  serializedVersion: 4
  OutputAudioMixerGroup: {fileID: 0}
  m_audioClip: {fileID: 8300000, guid: dedd48382daf0414dab82cc0c17db465, type: 3}
  m_PlayOnAwake: 1
  m_Volume: 0.095
  m_Pitch: 1
  Loop: 0
  Mute: 0
  Spatialize: 0
  SpatializePostEffects: 0
  Priority: 128
  DopplerLevel: 1
  MinDistance: 1
  MaxDistance: 500
  Pan2D: 0
  rolloffMode: 0
  BypassEffects: 0
  BypassListenerEffects: 0
  BypassReverbZones: 0
  rolloffCustomCurve:
    serializedVersion: 2
    m_Curve:
    - serializedVersion: 3
      time: 0
      value: 1
      inSlope: 0
      outSlope: 0
      tangentMode: 0
      weightedMode: 0
      inWeight: 0.33333334
      outWeight: 0.33333334
    - serializedVersion: 3
      time: 1
      value: 0
      inSlope: 0
      outSlope: 0
      tangentMode: 0
      weightedMode: 0
      inWeight: 0.33333334
      outWeight: 0.33333334
    m_PreInfinity: 2
    m_PostInfinity: 2
    m_RotationOrder: 4
  panLevelCustomCurve:
    serializedVersion: 2
    m_Curve:
    - serializedVersion: 3
      time: 0
      value: 0
      inSlope: 0
      outSlope: 0
      tangentMode: 0
      weightedMode: 0
      inWeight: 0.33333334
      outWeight: 0.33333334
    m_PreInfinity: 2
    m_PostInfinity: 2
    m_RotationOrder: 4
  spreadCustomCurve:
    serializedVersion: 2
    m_Curve:
    - serializedVersion: 3
      time: 0
      value: 0
      inSlope: 0
      outSlope: 0
      tangentMode: 0
      weightedMode: 0
      inWeight: 0.33333334
      outWeight: 0.33333334
    m_PreInfinity: 2
    m_PostInfinity: 2
    m_RotationOrder: 4
  reverbZoneMixCustomCurve:
    serializedVersion: 2
    m_Curve:
    - serializedVersion: 3
      time: 0
      value: 1
      inSlope: 0
      outSlope: 0
      tangentMode: 0
      weightedMode: 0
      inWeight: 0.33333334
      outWeight: 0.33333334
    m_PreInfinity: 2
    m_PostInfinity: 2
    m_RotationOrder: 4
--- !u!1 &8637078598880068124
GameObject:
  m_ObjectHideFlags: 0
  m_CorrespondingSourceObject: {fileID: 0}
  m_PrefabInstance: {fileID: 0}
  m_PrefabAsset: {fileID: 0}
  serializedVersion: 6
  m_Component:
  - component: {fileID: 8637078598880068123}
  m_Layer: 0
  m_Name: SpawnPoint
  m_TagString: Untagged
  m_Icon: {fileID: 0}
  m_NavMeshLayer: 0
  m_StaticEditorFlags: 0
  m_IsActive: 1
--- !u!4 &8637078598880068123
Transform:
  m_ObjectHideFlags: 0
  m_CorrespondingSourceObject: {fileID: 0}
  m_PrefabInstance: {fileID: 0}
  m_PrefabAsset: {fileID: 0}
  m_GameObject: {fileID: 8637078598880068124}
  m_LocalRotation: {x: -0.00023686886, y: -0.11175451, z: 0.0007243976, w: 0.99373555}
  m_LocalPosition: {x: -0.010971091, y: 0.0000212574, z: 0.10011121}
  m_LocalScale: {x: 1, y: 1, z: 1}
  m_Children: []
  m_Father: {fileID: 929849385462332844}
  m_RootOrder: 0
  m_LocalEulerAnglesHint: {x: 0, y: 0, z: 0}
--- !u!1 &8871098306105931656
GameObject:
  m_ObjectHideFlags: 0
  m_CorrespondingSourceObject: {fileID: 0}
  m_PrefabInstance: {fileID: 0}
  m_PrefabAsset: {fileID: 0}
  serializedVersion: 6
  m_Component:
  - component: {fileID: 8095123865731280178}
  - component: {fileID: 8871098306105931670}
  - component: {fileID: 8871098306105931671}
  m_Layer: 0
  m_Name: RuneTower
  m_TagString: Untagged
  m_Icon: {fileID: 0}
  m_NavMeshLayer: 0
  m_StaticEditorFlags: 0
  m_IsActive: 1
--- !u!4 &8095123865731280178
Transform:
  m_ObjectHideFlags: 0
  m_CorrespondingSourceObject: {fileID: 0}
  m_PrefabInstance: {fileID: 0}
  m_PrefabAsset: {fileID: 0}
  m_GameObject: {fileID: 8871098306105931656}
  m_LocalRotation: {x: 0, y: 0, z: 0, w: 1}
  m_LocalPosition: {x: 0, y: 0, z: 0}
  m_LocalScale: {x: 0.18, y: 0.18, z: 0.18}
  m_Children:
  - {fileID: 929849385462332844}
  - {fileID: 8307639777059160460}
  - {fileID: 630360064531661294}
  m_Father: {fileID: 8637078598552028506}
  m_RootOrder: 0
  m_LocalEulerAnglesHint: {x: 0, y: 0, z: 0}
--- !u!114 &8871098306105931670
MonoBehaviour:
  m_ObjectHideFlags: 0
  m_CorrespondingSourceObject: {fileID: 0}
  m_PrefabInstance: {fileID: 0}
  m_PrefabAsset: {fileID: 0}
  m_GameObject: {fileID: 8871098306105931656}
  m_Enabled: 1
  m_EditorHideFlags: 0
  m_Script: {fileID: 11500000, guid: e018f9ad4f3af79479b4f70191e4a3b8, type: 3}
  m_Name: 
  m_EditorClassIdentifier: 
  animationController: {fileID: 8637078598552028505}
--- !u!95 &8871098306105931671
Animator:
  serializedVersion: 3
  m_ObjectHideFlags: 0
  m_CorrespondingSourceObject: {fileID: 0}
  m_PrefabInstance: {fileID: 0}
  m_PrefabAsset: {fileID: 0}
  m_GameObject: {fileID: 8871098306105931656}
  m_Enabled: 1
  m_Avatar: {fileID: 0}
  m_Controller: {fileID: 9100000, guid: c71153748907e8d43973bca86f61098a, type: 2}
  m_CullingMode: 0
  m_UpdateMode: 0
  m_ApplyRootMotion: 0
  m_LinearVelocityBlending: 0
  m_WarningMessage: 
  m_HasTransformHierarchy: 1
  m_AllowConstantClipSamplingOptimization: 1
  m_KeepAnimatorControllerStateOnDisable: 0
--- !u!1001 &457367010
PrefabInstance:
  m_ObjectHideFlags: 0
  serializedVersion: 2
  m_Modification:
    m_TransformParent: {fileID: 8637078598552028506}
    m_Modifications:
    - target: {fileID: 684046418129813649, guid: d6650570dfaa50443b7deca297dfdcdf, type: 3}
      propertyPath: m_LocalPosition.x
      value: 0
      objectReference: {fileID: 0}
    - target: {fileID: 684046418129813649, guid: d6650570dfaa50443b7deca297dfdcdf, type: 3}
      propertyPath: m_LocalPosition.y
      value: 0
      objectReference: {fileID: 0}
    - target: {fileID: 684046418129813649, guid: d6650570dfaa50443b7deca297dfdcdf, type: 3}
      propertyPath: m_LocalPosition.z
      value: 1.2
      objectReference: {fileID: 0}
    - target: {fileID: 684046418129813649, guid: d6650570dfaa50443b7deca297dfdcdf, type: 3}
      propertyPath: m_LocalRotation.x
      value: 0.7071068
      objectReference: {fileID: 0}
    - target: {fileID: 684046418129813649, guid: d6650570dfaa50443b7deca297dfdcdf, type: 3}
      propertyPath: m_LocalRotation.y
      value: 0
      objectReference: {fileID: 0}
    - target: {fileID: 684046418129813649, guid: d6650570dfaa50443b7deca297dfdcdf, type: 3}
      propertyPath: m_LocalRotation.z
      value: 0
      objectReference: {fileID: 0}
    - target: {fileID: 684046418129813649, guid: d6650570dfaa50443b7deca297dfdcdf, type: 3}
      propertyPath: m_LocalRotation.w
      value: 0.7071068
      objectReference: {fileID: 0}
    - target: {fileID: 684046418129813649, guid: d6650570dfaa50443b7deca297dfdcdf, type: 3}
      propertyPath: m_RootOrder
      value: 2
      objectReference: {fileID: 0}
    - target: {fileID: 684046418129813649, guid: d6650570dfaa50443b7deca297dfdcdf, type: 3}
      propertyPath: m_LocalEulerAnglesHint.x
      value: 90
      objectReference: {fileID: 0}
    - target: {fileID: 684046418129813649, guid: d6650570dfaa50443b7deca297dfdcdf, type: 3}
      propertyPath: m_LocalEulerAnglesHint.y
      value: 0
      objectReference: {fileID: 0}
    - target: {fileID: 684046418129813649, guid: d6650570dfaa50443b7deca297dfdcdf, type: 3}
      propertyPath: m_LocalEulerAnglesHint.z
      value: 0
      objectReference: {fileID: 0}
    - target: {fileID: 684046418129813649, guid: d6650570dfaa50443b7deca297dfdcdf, type: 3}
      propertyPath: m_AnchoredPosition.x
      value: 0
      objectReference: {fileID: 0}
    - target: {fileID: 684046418129813649, guid: d6650570dfaa50443b7deca297dfdcdf, type: 3}
      propertyPath: m_AnchoredPosition.y
      value: 2.4299927
      objectReference: {fileID: 0}
    - target: {fileID: 684046418129813649, guid: d6650570dfaa50443b7deca297dfdcdf, type: 3}
      propertyPath: m_SizeDelta.x
      value: 3
      objectReference: {fileID: 0}
    - target: {fileID: 684046418129813649, guid: d6650570dfaa50443b7deca297dfdcdf, type: 3}
      propertyPath: m_SizeDelta.y
      value: 3
      objectReference: {fileID: 0}
    - target: {fileID: 684046418129813649, guid: d6650570dfaa50443b7deca297dfdcdf, type: 3}
      propertyPath: m_AnchorMin.x
      value: 0
      objectReference: {fileID: 0}
    - target: {fileID: 684046418129813649, guid: d6650570dfaa50443b7deca297dfdcdf, type: 3}
      propertyPath: m_AnchorMin.y
      value: 0
      objectReference: {fileID: 0}
    - target: {fileID: 684046418129813649, guid: d6650570dfaa50443b7deca297dfdcdf, type: 3}
      propertyPath: m_AnchorMax.x
      value: 0
      objectReference: {fileID: 0}
    - target: {fileID: 684046418129813649, guid: d6650570dfaa50443b7deca297dfdcdf, type: 3}
      propertyPath: m_AnchorMax.y
      value: 0
      objectReference: {fileID: 0}
    - target: {fileID: 684046418129813649, guid: d6650570dfaa50443b7deca297dfdcdf, type: 3}
      propertyPath: m_Pivot.x
      value: 0.5
      objectReference: {fileID: 0}
    - target: {fileID: 684046418129813649, guid: d6650570dfaa50443b7deca297dfdcdf, type: 3}
      propertyPath: m_Pivot.y
      value: 0.5
      objectReference: {fileID: 0}
    - target: {fileID: 684046418129813650, guid: d6650570dfaa50443b7deca297dfdcdf, type: 3}
      propertyPath: m_Name
      value: TutorialCanvas
      objectReference: {fileID: 0}
    m_RemovedComponents: []
  m_SourcePrefab: {fileID: 100100000, guid: d6650570dfaa50443b7deca297dfdcdf, type: 3}
--- !u!224 &684046417983135091 stripped
RectTransform:
  m_CorrespondingSourceObject: {fileID: 684046418129813649, guid: d6650570dfaa50443b7deca297dfdcdf, type: 3}
  m_PrefabInstance: {fileID: 457367010}
  m_PrefabAsset: {fileID: 0}
--- !u!114 &4700895259248261632 stripped
MonoBehaviour:
  m_CorrespondingSourceObject: {fileID: 4700895259126507490, guid: d6650570dfaa50443b7deca297dfdcdf, type: 3}
  m_PrefabInstance: {fileID: 457367010}
  m_PrefabAsset: {fileID: 0}
  m_GameObject: {fileID: 0}
  m_Enabled: 1
  m_EditorHideFlags: 0
  m_Script: {fileID: 11500000, guid: f9c22bc6aef29cb4f882cdbf4026bb0d, type: 3}
  m_Name: 
  m_EditorClassIdentifier: 
--- !u!1001 &6788856973596233169
PrefabInstance:
  m_ObjectHideFlags: 0
  serializedVersion: 2
  m_Modification:
    m_TransformParent: {fileID: 929849385462332844}
    m_Modifications:
    - target: {fileID: 1372699136307061951, guid: ee8fb43cc43677e479751a906e5344d5, type: 3}
      propertyPath: m_LocalPosition.x
      value: 0.15028092
      objectReference: {fileID: 0}
    - target: {fileID: 1372699136307061951, guid: ee8fb43cc43677e479751a906e5344d5, type: 3}
      propertyPath: m_LocalPosition.y
      value: -0.00002850771
      objectReference: {fileID: 0}
    - target: {fileID: 1372699136307061951, guid: ee8fb43cc43677e479751a906e5344d5, type: 3}
      propertyPath: m_LocalPosition.z
      value: -0.032606807
      objectReference: {fileID: 0}
    - target: {fileID: 1372699136307061951, guid: ee8fb43cc43677e479751a906e5344d5, type: 3}
      propertyPath: m_LocalRotation.x
      value: 0.50000006
      objectReference: {fileID: 0}
    - target: {fileID: 1372699136307061951, guid: ee8fb43cc43677e479751a906e5344d5, type: 3}
      propertyPath: m_LocalRotation.y
      value: -0.49999997
      objectReference: {fileID: 0}
    - target: {fileID: 1372699136307061951, guid: ee8fb43cc43677e479751a906e5344d5, type: 3}
      propertyPath: m_LocalRotation.z
      value: -0.50000006
      objectReference: {fileID: 0}
    - target: {fileID: 1372699136307061951, guid: ee8fb43cc43677e479751a906e5344d5, type: 3}
      propertyPath: m_LocalRotation.w
      value: 0.49999997
      objectReference: {fileID: 0}
    - target: {fileID: 1372699136307061951, guid: ee8fb43cc43677e479751a906e5344d5, type: 3}
      propertyPath: m_RootOrder
      value: 2
      objectReference: {fileID: 0}
    - target: {fileID: 1372699136307061951, guid: ee8fb43cc43677e479751a906e5344d5, type: 3}
      propertyPath: m_LocalEulerAnglesHint.x
      value: 0
      objectReference: {fileID: 0}
    - target: {fileID: 1372699136307061951, guid: ee8fb43cc43677e479751a906e5344d5, type: 3}
      propertyPath: m_LocalEulerAnglesHint.y
      value: -90
      objectReference: {fileID: 0}
    - target: {fileID: 1372699136307061951, guid: ee8fb43cc43677e479751a906e5344d5, type: 3}
      propertyPath: m_LocalEulerAnglesHint.z
      value: 0
      objectReference: {fileID: 0}
    - target: {fileID: 1372699136307061951, guid: ee8fb43cc43677e479751a906e5344d5, type: 3}
      propertyPath: m_LocalScale.z
      value: 0.010000002
      objectReference: {fileID: 0}
    - target: {fileID: 1372699136307061951, guid: ee8fb43cc43677e479751a906e5344d5, type: 3}
      propertyPath: m_LocalScale.y
      value: 0.010000001
      objectReference: {fileID: 0}
    - target: {fileID: 1372699136307061951, guid: ee8fb43cc43677e479751a906e5344d5, type: 3}
      propertyPath: m_LocalScale.x
      value: 0.010000002
      objectReference: {fileID: 0}
    - target: {fileID: 3454596370188697067, guid: ee8fb43cc43677e479751a906e5344d5, type: 3}
      propertyPath: m_Name
      value: pointerArrow
      objectReference: {fileID: 0}
    m_RemovedComponents: []
  m_SourcePrefab: {fileID: 100100000, guid: ee8fb43cc43677e479751a906e5344d5, type: 3}
--- !u!1 &8198781589771022394 stripped
GameObject:
  m_CorrespondingSourceObject: {fileID: 3454596370188697067, guid: ee8fb43cc43677e479751a906e5344d5, type: 3}
  m_PrefabInstance: {fileID: 6788856973596233169}
  m_PrefabAsset: {fileID: 0}
--- !u!4 &5564782166609652078 stripped
Transform:
  m_CorrespondingSourceObject: {fileID: 1372699136307061951, guid: ee8fb43cc43677e479751a906e5344d5, type: 3}
  m_PrefabInstance: {fileID: 6788856973596233169}
  m_PrefabAsset: {fileID: 0}<|MERGE_RESOLUTION|>--- conflicted
+++ resolved
@@ -759,7 +759,7 @@
   m_Children:
   - {fileID: 8095123865731280178}
   - {fileID: 1536980580}
-  - {fileID: 684046417983135091}
+  - {fileID: 6588979707979381876}
   m_Father: {fileID: 0}
   m_RootOrder: 0
   m_LocalEulerAnglesHint: {x: 0, y: 0, z: 0}
@@ -778,9 +778,9 @@
   canInteract: 1
   _towerScriptableObject: {fileID: 11400000, guid: a59d08db63548fb4b851e0848fc561ec, type: 2}
   turretInput: {fileID: 0}
-  tutorialText: {fileID: 4700895259248261632}
+  tutorialText: {fileID: 1383192093049101063}
   rotAxis: {fileID: 929849385462332844}
-  arrowPointer: {fileID: 8198781589771022394}
+  directionalPointer: {fileID: 0}
 --- !u!114 &8637078598552028505
 MonoBehaviour:
   m_ObjectHideFlags: 0
@@ -814,11 +814,8 @@
   m_EditorClassIdentifier: 
   wearInterval: 30
   _currentWearState: 0
-<<<<<<< HEAD
-  tutorialText: {fileID: 4700895259248261632}
-=======
   audioSource: {fileID: -7807521156809111235}
->>>>>>> b7163e71
+  tutorialText: {fileID: 1383192093049101063}
   lowWearVFXPrefab: {fileID: 1636322751830264242, guid: 0e5adf50f196e2a4497a432c56ddd9ea, type: 3}
   mediumWearVFXPrefab: {fileID: 5236176879605773532, guid: 9a39e88e44139244cbfb044c13588d1a, type: 3}
   highWearVFXPrefab: {fileID: 1192161847215171503, guid: fbe8f94bfed6761418a4f121957c4392, type: 3}
@@ -1125,7 +1122,7 @@
   m_HasTransformHierarchy: 1
   m_AllowConstantClipSamplingOptimization: 1
   m_KeepAnimatorControllerStateOnDisable: 0
---- !u!1001 &457367010
+--- !u!1001 &5912939019248844005
 PrefabInstance:
   m_ObjectHideFlags: 0
   serializedVersion: 2
@@ -1222,15 +1219,15 @@
       objectReference: {fileID: 0}
     m_RemovedComponents: []
   m_SourcePrefab: {fileID: 100100000, guid: d6650570dfaa50443b7deca297dfdcdf, type: 3}
---- !u!224 &684046417983135091 stripped
+--- !u!224 &6588979707979381876 stripped
 RectTransform:
   m_CorrespondingSourceObject: {fileID: 684046418129813649, guid: d6650570dfaa50443b7deca297dfdcdf, type: 3}
-  m_PrefabInstance: {fileID: 457367010}
-  m_PrefabAsset: {fileID: 0}
---- !u!114 &4700895259248261632 stripped
+  m_PrefabInstance: {fileID: 5912939019248844005}
+  m_PrefabAsset: {fileID: 0}
+--- !u!114 &1383192093049101063 stripped
 MonoBehaviour:
   m_CorrespondingSourceObject: {fileID: 4700895259126507490, guid: d6650570dfaa50443b7deca297dfdcdf, type: 3}
-  m_PrefabInstance: {fileID: 457367010}
+  m_PrefabInstance: {fileID: 5912939019248844005}
   m_PrefabAsset: {fileID: 0}
   m_GameObject: {fileID: 0}
   m_Enabled: 1
@@ -1307,11 +1304,6 @@
       objectReference: {fileID: 0}
     m_RemovedComponents: []
   m_SourcePrefab: {fileID: 100100000, guid: ee8fb43cc43677e479751a906e5344d5, type: 3}
---- !u!1 &8198781589771022394 stripped
-GameObject:
-  m_CorrespondingSourceObject: {fileID: 3454596370188697067, guid: ee8fb43cc43677e479751a906e5344d5, type: 3}
-  m_PrefabInstance: {fileID: 6788856973596233169}
-  m_PrefabAsset: {fileID: 0}
 --- !u!4 &5564782166609652078 stripped
 Transform:
   m_CorrespondingSourceObject: {fileID: 1372699136307061951, guid: ee8fb43cc43677e479751a906e5344d5, type: 3}
