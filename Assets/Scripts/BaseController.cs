﻿using UnityEngine;
using System.Collections.Generic;
using UnityEngine.VFX;

public class BaseController : MonoBehaviour
{
    // Base Singleton
    public static BaseController Instance;

    // GameOverScreen
    [SerializeField]
    private GameObject GameOverScreen = null;

    //Explosion
    [SerializeField]
    private GameObject Explosion = null;

    [SerializeField]
    private Transform spawnPoint = null;

    // Death flag
    private bool dead = false;

    // Stored Resources
    public int crystals = 0;

    // Lightning arc
    public GameObject drainRay;
    private List<Ray> rays = new List<Ray>();


    void Awake()
    {
        // Makes sure there is only one base
        if ( Instance == null ) { Instance = this; }
        else
        {
            print("Tried to make two bases, removed the latter");
            Destroy(gameObject);
        }
    }

    private void Die(){
        if(dead == false)
        {
            //BIG EXPLOSION
            Instantiate(Explosion, this.transform.position, new Quaternion(0, 0, 0, 0), this.transform);
            // Creates the GUI "GameOverScreen"
            Instantiate(GameOverScreen);
        }
        dead = true;
    }
    public Transform SpawnPoint { get => spawnPoint; }

    private void OnTriggerEnter(Collider other)
    {
<<<<<<< HEAD
        PlayerStateController player = other.GetComponentInParent<PlayerStateController>();
        Loot loot = player.GetComponentInChildren<Loot>();
        if (loot != null)
=======
        
        if (other.tag == "Loot")
>>>>>>> 8523c865
        {
            Loot loot = other.GetComponent<Loot>();
            loot.Absorb(this);

            // Add VFX
            if(GetIdVFX(player.transform) == -1) // Check that we have not added one already
            {
                GameObject ray = Instantiate(drainRay, transform.position, transform.rotation);
                ray.transform.SetParent(transform);

                Transform target = ray.GetComponentsInChildren<Transform>()[1];
                target.SetParent(loot.transform);
                target.localPosition = Vector3.zero;

                rays.Add(new Ray(ray.transform, target));
                loot.target = target;
            }
        }
    }
    private void OnTriggerExit(Collider other)
    {
<<<<<<< HEAD
        PlayerStateController player = other.GetComponentInParent<PlayerStateController>();
        Loot loot = player.GetComponentInChildren<Loot>();
        if (loot != null)
=======
        
        if (other.tag == "Loot")
>>>>>>> 8523c865
        {
            Loot loot = other.GetComponent<Loot>();
            // Stop the absorbtion
            loot.CancelAbsorb();
            // Remove VFX
            RemoveRayVFX(player.transform, 0f);            
        }
    }
    
    public void RemoveRayVFX(Transform target, float delay)
    {
        int i = GetIdVFX(target);
        if(i >= 0)
        {
            Transform t = rays[i].target;
            Transform r = rays[i].ray;
            rays.RemoveAt(i);
            Destroy(r.gameObject, delay);
            Destroy(t.gameObject, delay);
        }
    }

    public void ArcLengthVFX(Transform target, float change)
    {
        int i = GetIdVFX(target);
        if(i >= 0)
        {
            Transform r = rays[i].ray;
            r.GetComponent<VisualEffect>().SetFloat("Length", change);
            if (change <= 0.1)
            {
                r.GetComponent<VisualEffect>().SendEvent("OnDie");
            }
        }
        
    }
    // Returns -1 if t does not contain loot, -2 if loot was not registered
    public int GetIdVFX(Transform t)
    {
        Transform target = t.GetComponentInChildren<Loot>().target;
        if(target != null)
        {
            for (int i = 0; i < rays.Count; i++)
            {
                if (rays[i].target == target)
                {
                    return i;
                }
            }
            return -2;
        }
        return -1;
    }
}

public struct Ray
{
    public Transform ray;
    public Transform target;

    public Ray(Transform Ray, Transform Target)
    {
        ray = Ray;
        target = Target;
    }
}
<|MERGE_RESOLUTION|>--- conflicted
+++ resolved
@@ -54,16 +54,10 @@
 
     private void OnTriggerEnter(Collider other)
     {
-<<<<<<< HEAD
         PlayerStateController player = other.GetComponentInParent<PlayerStateController>();
         Loot loot = player.GetComponentInChildren<Loot>();
         if (loot != null)
-=======
-        
-        if (other.tag == "Loot")
->>>>>>> 8523c865
-        {
-            Loot loot = other.GetComponent<Loot>();
+            {
             loot.Absorb(this);
 
             // Add VFX
@@ -83,16 +77,10 @@
     }
     private void OnTriggerExit(Collider other)
     {
-<<<<<<< HEAD
         PlayerStateController player = other.GetComponentInParent<PlayerStateController>();
         Loot loot = player.GetComponentInChildren<Loot>();
         if (loot != null)
-=======
-        
-        if (other.tag == "Loot")
->>>>>>> 8523c865
         {
-            Loot loot = other.GetComponent<Loot>();
             // Stop the absorbtion
             loot.CancelAbsorb();
             // Remove VFX
