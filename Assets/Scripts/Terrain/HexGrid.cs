﻿using System.Collections.Generic;
using UnityEngine;


<<<<<<< HEAD
[ExecuteInEditMode]
public class HexGrid : MonoBehaviour
{
    private int cellCountX;
    private int cellCountZ;

    public bool recalculate = true;

    [Header("Structural Variables")]
    [Range(1, 20)]
    public int chunkCountX = 4;

    [Range(1, 20)]
    public int chunkCountZ = 3;

    public Transform chunkPrefab;
    public HexCell cellPrefab;

    [Header("Terrain Data")]
    Transform[] chunks;

    public HexCell[] cells;
    public HexCell[] edgeCells;

    [Header("Scenery Variables")]
    public GameObject[] sceneryObjects;
=======
    private int cellCountX, cellCountZ;

    [Header("Structural Variables")]
    [Range(1,20)]
	public int chunkCountX = 4;
    [Range(1,20)]
	public int chunkCountZ = 3;

	public Transform chunkPrefab;
    
    [Header("Terrain Data")]
	private Transform[] chunks;

    [HideInInspector]
    public HexCell[] cells;
    public HexCell[] edgeCells;
>>>>>>> 908ed438

    public bool mountainBorder;
    public bool treeBorder;

    [Header("Noise")]
    public Texture2D noise;

    [Header("Noise Scale")]
    public float noiseScale;

    // Custom inspector variables
    [Header("Cell Variables")]
    public HexCell cellPrefab;
    public float minCellHeight = 0.3f;
    public float maxCellHeight = 1f;
    
    public List<Material> cellMaterials = new List<Material>();

    

    [Header("Savekey")]
    public GameObject[] towers;

    private GameObject playerBase;

    public IDictionary<string, GameObject> nameToGameObject;
    public IDictionary<GameObject, string> gameObjectToName;

    void OnEnable()
    {
        HexMetrics.noiseScale = noiseScale;
    }

    void Awake()
    {
        playerBase = GameObject.FindGameObjectWithTag("Base");

        // Calculate borders for the terrain
        cellCountX = chunkCountX * HexMetrics.CHUNK_SIZE_X;
        cellCountZ = chunkCountZ * HexMetrics.CHUNK_SIZE_Z;

        nameToGameObject = new Dictionary<string, GameObject>();
        gameObjectToName = new Dictionary<GameObject, string>();

        foreach (GameObject obj in sceneryObjects)
        {
            nameToGameObject.Add($"{obj.name}(Clone)", obj);
            gameObjectToName.Add(obj, $"{obj.name}(Clone)");
        }

        foreach (GameObject obj in towers)
        {
            nameToGameObject.Add($"{obj.name}(Clone)", obj);
            gameObjectToName.Add(obj, $"{obj.name}(Clone)");
        }
<<<<<<< HEAD

        LoadTerrain();
    }

    void Update()
    {
        if (recalculate)
        {
            recalculate = false;
            RebuildTerrain();
        }
=======
>>>>>>> 908ed438
    }

    /// <summary>
    /// Rebuild the terrain from scratch
    /// </summary>
    private void RebuildTerrain()
    {
        // Calculate borders
        cellCountX = chunkCountX * HexMetrics.CHUNK_SIZE_X;
        cellCountZ = chunkCountZ * HexMetrics.CHUNK_SIZE_Z;

        // Create the terrain
        CreateChunks();
        CreateCells();

        PlacePlayerBase();

        CreateSceneryObjects();
    }

<<<<<<< HEAD
    private void PlacePlayerBase()
    {
        // Place the base in the middle of the terrain
        Vector3 firstCellPos = cells[0].transform.position;
        Vector3 lastCellPos = cells[cells.Length - 1].transform.position;
        Vector3 basePos = (lastCellPos - firstCellPos) / 2f;
        HexCell centerCell = GetCell(basePos);

        playerBase.transform.position = centerCell.transform.position;
        centerCell.OccupyingObject = playerBase;
    }

    private void CreateChunks()
    {
        // Remove previous chunks
        while (transform.childCount > 0)
            DestroyImmediate(transform.GetChild(0).gameObject);

        chunks = new Transform[chunkCountX * chunkCountZ];

        for (int z = 0, i = 0; z < chunkCountZ; z++)
        {
            for (int x = 0; x < chunkCountX; x++)
            {
                Transform chunk = chunks[i++] = Instantiate(chunkPrefab);
                chunk.transform.SetParent(transform);
                chunk.name = $"Chunk ({x}, {z})";
=======
        // Similarily move the camera
        Camera.main.transform.position = centreCell.transform.position + new Vector3(0, 5, -2);

        CreateDecorations();
    }

    // Create the chunks to better organize the cell data
	void CreateChunks()
	{
		// Remove previous chunks
		while(transform.childCount > 0)
		{
			DestroyImmediate(transform.GetChild(0).gameObject);
		}

		chunks = new Transform[chunkCountX * chunkCountZ];

		for (int z = 0, i = 0; z < chunkCountZ; z++)
		{
			for (int x = 0; x < chunkCountX; x++)
			{
				Transform chunk = chunks[i++] = Instantiate(chunkPrefab);
				chunk.transform.SetParent(transform);
                chunk.name = "Chunk (" + x.ToString() + ", " + z.ToString() + ")"; 
>>>>>>> 908ed438
                chunk.transform.position -= new Vector3(
                    HexMetrics.INNER_RADIUS * cellCountX,
                    0,
<<<<<<< HEAD
                    HexMetrics.OUTER_RADIUS * cellCountZ * 1.5f / 2f
                );
            }
        }
    }

    private void CreateCells()
=======
                    HexMetrics.outerRadius * cellCountZ * 1.5f / 2f
                    );
			}
		}
	}
    // Creates an array of all cells and fills it out with individual cells
	void CreateCells()
>>>>>>> 908ed438
    {
        cells = new HexCell[cellCountZ * cellCountX];

        for (int z = 0, i = 0; z < cellCountZ; z++)
        {
            for (int x = 0; x < cellCountX; x++)
                CreateCell(x, z, i++);
        }

        edgeCells = GetEdgeCells();
    }

    // Returns the HexCell at a given position
<<<<<<< HEAD
    public HexCell GetCell(Vector3 position)
    {
        position = transform.InverseTransformPoint(position);
=======
    public HexCell GetCell (Vector3 position) {
        
		position = transform.InverseTransformPoint(position);
>>>>>>> 908ed438
        position -= cells[0].transform.position;
        HexCoordinates coordinates = HexCoordinates.FromPosition(position);
        int index = coordinates.X + coordinates.Z * cellCountX + coordinates.Z / 2;

        return cells[index];
<<<<<<< HEAD
    }

    private void CreateCell(int x, int z, int i)
    {
        Vector3 position;
        position.x = (x + z * 0.5f - z / 2) * (HexMetrics.INNER_RADIUS * 2f);
        position.y = 0f;
        position.z = z * (HexMetrics.OUTER_RADIUS * 1.5f);

        HexCell cell = cells[i] = Instantiate(cellPrefab);
        cell.transform.localPosition = position;
        cell.coordinates = HexCoordinates.FromOffsetCoordinates(x, z);

        if (x > 0)
            cell.SetNeighbor(HexDirection.W, cells[i - 1]);

        if (z > 0)
        {
            if ((z & 1) == 0)
            {
                cell.SetNeighbor(HexDirection.SE, cells[i - cellCountX]);
                if (x > 0)
                    cell.SetNeighbor(HexDirection.SW, cells[i - cellCountX - 1]);
            } else
            {
                cell.SetNeighbor(HexDirection.SW, cells[i - cellCountX]);
                if (x < cellCountX - 1)
                    cell.SetNeighbor(HexDirection.SE, cells[i - cellCountX + 1]);
            }
        }

        Vector4 noiseVec = HexMetrics.SampleNoise(cell.transform.localPosition, noise);
        cell.Elevation = Mathf.FloorToInt(noiseVec.y * cell.materials.Length * 1.1f);
=======
	}


	void CreateCell (int x, int z, int i) {
        // Determine the position of the cell
		Vector3 position;
		position.x = (x + z * 0.5f - z / 2) * (HexMetrics.innerRadius * 2f);
		position.y = 0f;
		position.z = z * (HexMetrics.outerRadius * 1.5f);

        // Instantiate and set up the cell
		HexCell cell = cells[i] = Instantiate<HexCell>(cellPrefab);
		cell.transform.localPosition = position;

        cell.coordinates = HexCoordinates.FromOffsetCoordinates(x, z);

        // Assign the neighbors of the cell
		if (x > 0) {
			cell.SetNeighbor(HexDirection.W, cells[i - 1]);
		}
		if (z > 0) {
			if ((z & 1) == 0) {
				cell.SetNeighbor(HexDirection.SE, cells[i - cellCountX]);
				if (x > 0) {
					cell.SetNeighbor(HexDirection.SW, cells[i - cellCountX - 1]);
				}
			}
			else {
				cell.SetNeighbor(HexDirection.SW, cells[i - cellCountX]);
				if (x < cellCountX - 1) {
					cell.SetNeighbor(HexDirection.SE, cells[i - cellCountX + 1]);
				}
			}
		}

        // Determine the elevation of the cell based off available cell types (materials)
        int elevation = Mathf.Clamp(Mathf.FloorToInt(HexMetrics.SampleNoise(cell.transform.localPosition).y * cellMaterials.Count * 1.1f), 0, cellMaterials.Count - 1);

        ElevateCell(cell, elevation);

        // For performance reasons cells do not cast shadows, but we wish elevated cells to do so
        if (elevation == cellMaterials.Count - 1)
        {
            cell.mr.shadowCastingMode = UnityEngine.Rendering.ShadowCastingMode.On;
        }
>>>>>>> 908ed438

        // Add cell to correlating chunk
        int chunkX = x / HexMetrics.CHUNK_SIZE_X;
        int chunkZ = z / HexMetrics.CHUNK_SIZE_Z;

        cell.transform.SetParent(chunks[chunkX + chunkZ * chunkCountX]);
    }

    /// <summary>
    /// Returns an array containing the cells on the edge of the map.
    /// </summary>
    /// <returns></returns>
<<<<<<< HEAD
    public HexCell[] GetEdgeCells()
=======
	private HexCell[] GetEdgeCells()
>>>>>>> 908ed438
    {
        HexCell[] edgeCells = new HexCell[2 * cellCountX + 2 * cellCountZ - 4];
        // Get the lower edge
        int i = 0;
        Vector2Int currentPos = new Vector2Int(0, 0);

        for (int x = 0; x < cellCountX - 1; x++)
        {
            edgeCells[i] = cells[currentPos.x + currentPos.y * cellCountX];
            i++;
            currentPos += new Vector2Int(1, 0);
        }

        for (int x = 0; x < cellCountZ - 1; x++)
        {
            edgeCells[i] = cells[currentPos.x + currentPos.y * cellCountX];
            i++;
            currentPos += new Vector2Int(0, 1);
        }

        for (int x = 0; x < cellCountX - 1; x++)
        {
            edgeCells[i] = cells[currentPos.x + currentPos.y * cellCountX];
            i++;
            currentPos += new Vector2Int(-1, 0);
        }

        for (int x = 0; x < cellCountZ - 1; x++)
        {
            edgeCells[i] = cells[currentPos.x + currentPos.y * cellCountX];
            i++;
            currentPos += new Vector2Int(0, -1);
        }

        return edgeCells;
    }

    /// <summary>
    /// Creates the map decorations
    /// </summary>
    private void CreateSceneryObjects()
    {
        // The cells between the min and max elevations are areas where we can place scenery objects
        int minElevation = 1;
        int maxElevation = cellMaterials.Count - 1;

        if (sceneryObjects.Length == 0)
        {
            Debug.LogError("No scenery objects have been assigned!");
            return;
        }

        // Adding a wall around the map
<<<<<<< HEAD
        foreach (HexCell cell in edgeCells)
        {
            if (mountainBorder)
                cell.Elevation = maxElevation;

            if (treeBorder)
            {
                GameObject sceneryObj = Instantiate(sceneryObjects[0], cell.transform.position, Quaternion.identity);
                sceneryObj.transform.SetParent(cell.transform);
                float yRotation = Random.Range(0f, 360f);
                sceneryObj.transform.Rotate(0, yRotation, 0);
                cell.OccupyingObject = sceneryObj;
=======
        if(mountainBorder || treeBorder)
        {
            foreach (HexCell c in edgeCells)
            {
                if (mountainBorder)
                {
                    ElevateCell(c, cellMaterials.Count - 1);
                }
                if (treeBorder)
                {
                    GameObject decoration = Instantiate(decor[0], c.transform.position, Quaternion.identity);
                    decoration.transform.SetParent(c.transform);
                    decoration.transform.Rotate(new Vector3(0, Random.Range(0f, 360f), 0));
                    c.OccupyingObject = decoration;
                }
>>>>>>> 908ed438
            }
        }

        foreach (HexCell cell in cells)
        {
<<<<<<< HEAD
            int elevation = cell.Elevation;
            if (Random.Range(0, 100) > 10f
                || elevation < minElevation
                || elevation >= maxElevation
                || cell.IsOccupied)
                continue;

            int sceneryIndex = Random.Range(0, sceneryObjects.Length);
            GameObject sceneryObject = Instantiate(sceneryObjects[sceneryIndex], cell.transform.position, Quaternion.identity);
            float yRotation = Random.Range(0f, 360f);
            sceneryObject.transform.Rotate(0, yRotation, 0);
            sceneryObject.transform.SetParent(cell.transform);
            cell.OccupyingObject = sceneryObject;
=======
            int h = cell.elevation;

            if (Random.Range(0, 100) <= 10f && h >= minElevation && h < maxElevation)
            {
                if (!cell.IsOccupied)
                {
                    int decorIndex = Random.Range(0, decor.Length);
                    GameObject decoration = Instantiate(decor[decorIndex], cell.transform.position, Quaternion.identity);
                    decoration.transform.Rotate(new Vector3(0, Random.Range(0f, 360f), 0));
                    decoration.transform.SetParent(cell.transform);
                    cell.OccupyingObject = decoration;
                }
            }
>>>>>>> 908ed438
        }
    }

    /// <summary>
    /// Adjust a cells transform and material information based off the elevation integer.
    /// </summary>
    /// <param name="cell">The target cell</param>
    /// <param name="elevation">The desired elevation value, clamped to ensure only allowed values are used</param>
    private void ElevateCell(HexCell cell, int elevation)
    {
        elevation = Mathf.Clamp(elevation, 0, cellMaterials.Count - 1);
        cell.elevation = elevation;

        if (elevation == cellMaterials.Count - 1)
        {
            cell.transform.localPosition += Vector3.up * maxCellHeight;
        }
        else if(elevation == 0)
        {
            cell.transform.localPosition += Vector3.down * minCellHeight;
        }

        cell.mr.material = cellMaterials[elevation];
    }

    public void SaveTerrain()
    {
        SaveSystem.SaveTerrain(this);
    }

    public void LoadTerrain()
    {
        TerrainData data = SaveSystem.LoadTerrain();
        if (data == null)
            return;

        chunkCountX = data.xChunks;
        chunkCountZ = data.zChunks;

        // Create a basic terrain
        CreateChunks();
        CreateCells();

        PlacePlayerBase();

        // Update all cells according to stored data
        for (int i = 0; i < cells.Length; i++)
        {
            cells[i].elevation = data.elevation[i];

            if (data.occupier[i] == "null" || !nameToGameObject.ContainsKey(data.occupier[i]))
                continue;

            GameObject sceneryObject = Instantiate(nameToGameObject[data.occupier[i]], cells[i].transform.position, Quaternion.identity);
            if (sceneryObject.GetComponent<RotatableTowerLogic>() != null)
            {
                RotatableTowerLogic rotatableTowerLogic = sceneryObject.GetComponent<RotatableTowerLogic>();
                Quaternion rotation = rotatableTowerLogic.rotAxis.rotation;
                rotatableTowerLogic.rotAxis.rotation = rotation * Quaternion.Euler(0f, data.occupierRotation[i], 0f);
            } else
            {
                sceneryObject.transform.rotation = Quaternion.Euler(0f, data.occupierRotation[i], 0f);
            }

            sceneryObject.transform.SetParent(cells[i].transform);
            cells[i].OccupyingObject = sceneryObject;
        }
    }
}
<|MERGE_RESOLUTION|>--- conflicted
+++ resolved
@@ -2,15 +2,12 @@
 using UnityEngine;
 
 
-<<<<<<< HEAD
 [ExecuteInEditMode]
 public class HexGrid : MonoBehaviour
 {
     private int cellCountX;
     private int cellCountZ;
 
-    public bool recalculate = true;
-
     [Header("Structural Variables")]
     [Range(1, 20)]
     public int chunkCountX = 4;
@@ -24,29 +21,12 @@
     [Header("Terrain Data")]
     Transform[] chunks;
 
-    public HexCell[] cells;
-    public HexCell[] edgeCells;
-
-    [Header("Scenery Variables")]
-    public GameObject[] sceneryObjects;
-=======
-    private int cellCountX, cellCountZ;
-
-    [Header("Structural Variables")]
-    [Range(1,20)]
-	public int chunkCountX = 4;
-    [Range(1,20)]
-	public int chunkCountZ = 3;
-
-	public Transform chunkPrefab;
-    
-    [Header("Terrain Data")]
-	private Transform[] chunks;
-
     [HideInInspector]
     public HexCell[] cells;
     public HexCell[] edgeCells;
->>>>>>> 908ed438
+
+    [Header("Scenery Variables")]
+    public GameObject[] sceneryObjects;
 
     public bool mountainBorder;
     public bool treeBorder;
@@ -102,20 +82,6 @@
             nameToGameObject.Add($"{obj.name}(Clone)", obj);
             gameObjectToName.Add(obj, $"{obj.name}(Clone)");
         }
-<<<<<<< HEAD
-
-        LoadTerrain();
-    }
-
-    void Update()
-    {
-        if (recalculate)
-        {
-            recalculate = false;
-            RebuildTerrain();
-        }
-=======
->>>>>>> 908ed438
     }
 
     /// <summary>
@@ -136,7 +102,6 @@
         CreateSceneryObjects();
     }
 
-<<<<<<< HEAD
     private void PlacePlayerBase()
     {
         // Place the base in the middle of the terrain
@@ -149,6 +114,7 @@
         centerCell.OccupyingObject = playerBase;
     }
 
+    // Create the chunks to better organize the cell data
     private void CreateChunks()
     {
         // Remove previous chunks
@@ -164,52 +130,16 @@
                 Transform chunk = chunks[i++] = Instantiate(chunkPrefab);
                 chunk.transform.SetParent(transform);
                 chunk.name = $"Chunk ({x}, {z})";
-=======
-        // Similarily move the camera
-        Camera.main.transform.position = centreCell.transform.position + new Vector3(0, 5, -2);
-
-        CreateDecorations();
-    }
-
-    // Create the chunks to better organize the cell data
-	void CreateChunks()
-	{
-		// Remove previous chunks
-		while(transform.childCount > 0)
-		{
-			DestroyImmediate(transform.GetChild(0).gameObject);
-		}
-
-		chunks = new Transform[chunkCountX * chunkCountZ];
-
-		for (int z = 0, i = 0; z < chunkCountZ; z++)
-		{
-			for (int x = 0; x < chunkCountX; x++)
-			{
-				Transform chunk = chunks[i++] = Instantiate(chunkPrefab);
-				chunk.transform.SetParent(transform);
-                chunk.name = "Chunk (" + x.ToString() + ", " + z.ToString() + ")"; 
->>>>>>> 908ed438
                 chunk.transform.position -= new Vector3(
                     HexMetrics.INNER_RADIUS * cellCountX,
                     0,
-<<<<<<< HEAD
                     HexMetrics.OUTER_RADIUS * cellCountZ * 1.5f / 2f
                 );
             }
         }
     }
-
+    // Creates an array of all cells and fills it out with individual cells
     private void CreateCells()
-=======
-                    HexMetrics.outerRadius * cellCountZ * 1.5f / 2f
-                    );
-			}
-		}
-	}
-    // Creates an array of all cells and fills it out with individual cells
-	void CreateCells()
->>>>>>> 908ed438
     {
         cells = new HexCell[cellCountZ * cellCountX];
 
@@ -223,34 +153,31 @@
     }
 
     // Returns the HexCell at a given position
-<<<<<<< HEAD
     public HexCell GetCell(Vector3 position)
     {
         position = transform.InverseTransformPoint(position);
-=======
-    public HexCell GetCell (Vector3 position) {
-        
-		position = transform.InverseTransformPoint(position);
->>>>>>> 908ed438
         position -= cells[0].transform.position;
         HexCoordinates coordinates = HexCoordinates.FromPosition(position);
         int index = coordinates.X + coordinates.Z * cellCountX + coordinates.Z / 2;
 
         return cells[index];
-<<<<<<< HEAD
     }
 
     private void CreateCell(int x, int z, int i)
     {
+        // Determine the position of the cell
         Vector3 position;
         position.x = (x + z * 0.5f - z / 2) * (HexMetrics.INNER_RADIUS * 2f);
         position.y = 0f;
         position.z = z * (HexMetrics.OUTER_RADIUS * 1.5f);
 
+        // Instantiate and set up the cell
         HexCell cell = cells[i] = Instantiate(cellPrefab);
         cell.transform.localPosition = position;
+
         cell.coordinates = HexCoordinates.FromOffsetCoordinates(x, z);
 
+        // Assign the neighbors of the cell
         if (x > 0)
             cell.SetNeighbor(HexDirection.W, cells[i - 1]);
 
@@ -271,44 +198,6 @@
 
         Vector4 noiseVec = HexMetrics.SampleNoise(cell.transform.localPosition, noise);
         cell.Elevation = Mathf.FloorToInt(noiseVec.y * cell.materials.Length * 1.1f);
-=======
-	}
-
-
-	void CreateCell (int x, int z, int i) {
-        // Determine the position of the cell
-		Vector3 position;
-		position.x = (x + z * 0.5f - z / 2) * (HexMetrics.innerRadius * 2f);
-		position.y = 0f;
-		position.z = z * (HexMetrics.outerRadius * 1.5f);
-
-        // Instantiate and set up the cell
-		HexCell cell = cells[i] = Instantiate<HexCell>(cellPrefab);
-		cell.transform.localPosition = position;
-
-        cell.coordinates = HexCoordinates.FromOffsetCoordinates(x, z);
-
-        // Assign the neighbors of the cell
-		if (x > 0) {
-			cell.SetNeighbor(HexDirection.W, cells[i - 1]);
-		}
-		if (z > 0) {
-			if ((z & 1) == 0) {
-				cell.SetNeighbor(HexDirection.SE, cells[i - cellCountX]);
-				if (x > 0) {
-					cell.SetNeighbor(HexDirection.SW, cells[i - cellCountX - 1]);
-				}
-			}
-			else {
-				cell.SetNeighbor(HexDirection.SW, cells[i - cellCountX]);
-				if (x < cellCountX - 1) {
-					cell.SetNeighbor(HexDirection.SE, cells[i - cellCountX + 1]);
-				}
-			}
-		}
-
-        // Determine the elevation of the cell based off available cell types (materials)
-        int elevation = Mathf.Clamp(Mathf.FloorToInt(HexMetrics.SampleNoise(cell.transform.localPosition).y * cellMaterials.Count * 1.1f), 0, cellMaterials.Count - 1);
 
         ElevateCell(cell, elevation);
 
@@ -317,7 +206,6 @@
         {
             cell.mr.shadowCastingMode = UnityEngine.Rendering.ShadowCastingMode.On;
         }
->>>>>>> 908ed438
 
         // Add cell to correlating chunk
         int chunkX = x / HexMetrics.CHUNK_SIZE_X;
@@ -330,11 +218,7 @@
     /// Returns an array containing the cells on the edge of the map.
     /// </summary>
     /// <returns></returns>
-<<<<<<< HEAD
     public HexCell[] GetEdgeCells()
-=======
-	private HexCell[] GetEdgeCells()
->>>>>>> 908ed438
     {
         HexCell[] edgeCells = new HexCell[2 * cellCountX + 2 * cellCountZ - 4];
         // Get the lower edge
@@ -388,42 +272,25 @@
         }
 
         // Adding a wall around the map
-<<<<<<< HEAD
         foreach (HexCell cell in edgeCells)
         {
-            if (mountainBorder)
+            {
+                if (mountainBorder)
                 cell.Elevation = maxElevation;
 
-            if (treeBorder)
-            {
+                if (treeBorder)
+                {
                 GameObject sceneryObj = Instantiate(sceneryObjects[0], cell.transform.position, Quaternion.identity);
                 sceneryObj.transform.SetParent(cell.transform);
                 float yRotation = Random.Range(0f, 360f);
                 sceneryObj.transform.Rotate(0, yRotation, 0);
                 cell.OccupyingObject = sceneryObj;
-=======
-        if(mountainBorder || treeBorder)
-        {
-            foreach (HexCell c in edgeCells)
-            {
-                if (mountainBorder)
-                {
-                    ElevateCell(c, cellMaterials.Count - 1);
                 }
-                if (treeBorder)
-                {
-                    GameObject decoration = Instantiate(decor[0], c.transform.position, Quaternion.identity);
-                    decoration.transform.SetParent(c.transform);
-                    decoration.transform.Rotate(new Vector3(0, Random.Range(0f, 360f), 0));
-                    c.OccupyingObject = decoration;
-                }
->>>>>>> 908ed438
             }
         }
 
         foreach (HexCell cell in cells)
         {
-<<<<<<< HEAD
             int elevation = cell.Elevation;
             if (Random.Range(0, 100) > 10f
                 || elevation < minElevation
@@ -437,21 +304,6 @@
             sceneryObject.transform.Rotate(0, yRotation, 0);
             sceneryObject.transform.SetParent(cell.transform);
             cell.OccupyingObject = sceneryObject;
-=======
-            int h = cell.elevation;
-
-            if (Random.Range(0, 100) <= 10f && h >= minElevation && h < maxElevation)
-            {
-                if (!cell.IsOccupied)
-                {
-                    int decorIndex = Random.Range(0, decor.Length);
-                    GameObject decoration = Instantiate(decor[decorIndex], cell.transform.position, Quaternion.identity);
-                    decoration.transform.Rotate(new Vector3(0, Random.Range(0f, 360f), 0));
-                    decoration.transform.SetParent(cell.transform);
-                    cell.OccupyingObject = decoration;
-                }
-            }
->>>>>>> 908ed438
         }
     }
 
@@ -521,3 +373,4 @@
         }
     }
 }
+
