--- conflicted
+++ resolved
@@ -730,7 +730,7 @@
   m_LocalScale: {x: 1, y: 1, z: 1}
   m_Children:
   - {fileID: 2395456624410596984}
-  - {fileID: 8502117678413910330}
+  - {fileID: 2653719733348364514}
   m_Father: {fileID: 0}
   m_RootOrder: 0
   m_LocalEulerAnglesHint: {x: 0, y: 0, z: 0}
@@ -748,11 +748,8 @@
   m_EditorClassIdentifier: 
   wearInterval: 30
   _currentWearState: 0
-<<<<<<< HEAD
-  tutorialText: {fileID: 0}
-=======
   audioSource: {fileID: 0}
->>>>>>> b7163e71
+  tutorialText: {fileID: 7823104167414618001}
   lowWearVFXPrefab: {fileID: 1636322751830264242, guid: 0e5adf50f196e2a4497a432c56ddd9ea, type: 3}
   mediumWearVFXPrefab: {fileID: 5236176879605773532, guid: 9a39e88e44139244cbfb044c13588d1a, type: 3}
   highWearVFXPrefab: {fileID: 1192161847215171503, guid: fbe8f94bfed6761418a4f121957c4392, type: 3}
@@ -817,7 +814,7 @@
   canInteract: 1
   _towerScriptableObject: {fileID: 11400000, guid: 2ec78001a1c2b2d4bbf643cf65b22984, type: 2}
   turretInput: {fileID: 0}
-  tutorialText: {fileID: 4449346666719491657}
+  tutorialText: {fileID: 7823104167414618001}
   rotAxis: {fileID: 2395456624410596984}
   directionalPointer: {fileID: 8552908902647958522}
 --- !u!1 &7645708827096480674
@@ -1048,81 +1045,7 @@
   m_CorrespondingSourceObject: {fileID: 1372699136307061951, guid: ee8fb43cc43677e479751a906e5344d5, type: 3}
   m_PrefabInstance: {fileID: 1491257806588317363}
   m_PrefabAsset: {fileID: 0}
---- !u!1001 &4146742467826362346
-PrefabInstance:
-  m_ObjectHideFlags: 0
-  serializedVersion: 2
-  m_Modification:
-    m_TransformParent: {fileID: 5013545833028178270}
-    m_Modifications:
-    - target: {fileID: 1372699136307061951, guid: ee8fb43cc43677e479751a906e5344d5, type: 3}
-      propertyPath: m_LocalPosition.x
-      value: 4
-      objectReference: {fileID: 0}
-    - target: {fileID: 1372699136307061951, guid: ee8fb43cc43677e479751a906e5344d5, type: 3}
-      propertyPath: m_LocalPosition.y
-      value: 0
-      objectReference: {fileID: 0}
-    - target: {fileID: 1372699136307061951, guid: ee8fb43cc43677e479751a906e5344d5, type: 3}
-      propertyPath: m_LocalPosition.z
-      value: -4
-      objectReference: {fileID: 0}
-    - target: {fileID: 1372699136307061951, guid: ee8fb43cc43677e479751a906e5344d5, type: 3}
-      propertyPath: m_LocalRotation.x
-      value: 0
-      objectReference: {fileID: 0}
-    - target: {fileID: 1372699136307061951, guid: ee8fb43cc43677e479751a906e5344d5, type: 3}
-      propertyPath: m_LocalRotation.y
-      value: -0.38268343
-      objectReference: {fileID: 0}
-    - target: {fileID: 1372699136307061951, guid: ee8fb43cc43677e479751a906e5344d5, type: 3}
-      propertyPath: m_LocalRotation.z
-      value: 0
-      objectReference: {fileID: 0}
-    - target: {fileID: 1372699136307061951, guid: ee8fb43cc43677e479751a906e5344d5, type: 3}
-      propertyPath: m_LocalRotation.w
-      value: 0.92387956
-      objectReference: {fileID: 0}
-    - target: {fileID: 1372699136307061951, guid: ee8fb43cc43677e479751a906e5344d5, type: 3}
-      propertyPath: m_RootOrder
-      value: 1
-      objectReference: {fileID: 0}
-    - target: {fileID: 1372699136307061951, guid: ee8fb43cc43677e479751a906e5344d5, type: 3}
-      propertyPath: m_LocalEulerAnglesHint.x
-      value: 0
-      objectReference: {fileID: 0}
-    - target: {fileID: 1372699136307061951, guid: ee8fb43cc43677e479751a906e5344d5, type: 3}
-      propertyPath: m_LocalEulerAnglesHint.y
-      value: -45
-      objectReference: {fileID: 0}
-    - target: {fileID: 1372699136307061951, guid: ee8fb43cc43677e479751a906e5344d5, type: 3}
-      propertyPath: m_LocalEulerAnglesHint.z
-      value: 0
-      objectReference: {fileID: 0}
-    - target: {fileID: 1372699136307061951, guid: ee8fb43cc43677e479751a906e5344d5, type: 3}
-      propertyPath: m_LocalScale.x
-      value: 0.4
-      objectReference: {fileID: 0}
-    - target: {fileID: 1372699136307061951, guid: ee8fb43cc43677e479751a906e5344d5, type: 3}
-      propertyPath: m_LocalScale.y
-      value: 0.6
-      objectReference: {fileID: 0}
-    - target: {fileID: 1372699136307061951, guid: ee8fb43cc43677e479751a906e5344d5, type: 3}
-      propertyPath: m_LocalScale.z
-      value: 0.6
-      objectReference: {fileID: 0}
-    - target: {fileID: 3454596370188697067, guid: ee8fb43cc43677e479751a906e5344d5, type: 3}
-      propertyPath: m_Name
-      value: pointerArrow (1)
-      objectReference: {fileID: 0}
-    m_RemovedComponents: []
-  m_SourcePrefab: {fileID: 100100000, guid: ee8fb43cc43677e479751a906e5344d5, type: 3}
---- !u!4 &3062727961732989781 stripped
-Transform:
-  m_CorrespondingSourceObject: {fileID: 1372699136307061951, guid: ee8fb43cc43677e479751a906e5344d5, type: 3}
-  m_PrefabInstance: {fileID: 4146742467826362346}
-  m_PrefabAsset: {fileID: 0}
---- !u!1001 &8972206664466796971
+--- !u!1001 &3291516280861749363
 PrefabInstance:
   m_ObjectHideFlags: 0
   serializedVersion: 2
@@ -1179,7 +1102,7 @@
       objectReference: {fileID: 0}
     - target: {fileID: 684046418129813649, guid: d6650570dfaa50443b7deca297dfdcdf, type: 3}
       propertyPath: m_AnchoredPosition.y
-      value: 4.58
+      value: 4.81
       objectReference: {fileID: 0}
     - target: {fileID: 684046418129813649, guid: d6650570dfaa50443b7deca297dfdcdf, type: 3}
       propertyPath: m_SizeDelta.x
@@ -1219,19 +1142,93 @@
       objectReference: {fileID: 0}
     m_RemovedComponents: []
   m_SourcePrefab: {fileID: 100100000, guid: d6650570dfaa50443b7deca297dfdcdf, type: 3}
---- !u!224 &8502117678413910330 stripped
+--- !u!224 &2653719733348364514 stripped
 RectTransform:
   m_CorrespondingSourceObject: {fileID: 684046418129813649, guid: d6650570dfaa50443b7deca297dfdcdf, type: 3}
-  m_PrefabInstance: {fileID: 8972206664466796971}
-  m_PrefabAsset: {fileID: 0}
---- !u!114 &4449346666719491657 stripped
+  m_PrefabInstance: {fileID: 3291516280861749363}
+  m_PrefabAsset: {fileID: 0}
+--- !u!114 &7823104167414618001 stripped
 MonoBehaviour:
   m_CorrespondingSourceObject: {fileID: 4700895259126507490, guid: d6650570dfaa50443b7deca297dfdcdf, type: 3}
-  m_PrefabInstance: {fileID: 8972206664466796971}
+  m_PrefabInstance: {fileID: 3291516280861749363}
   m_PrefabAsset: {fileID: 0}
   m_GameObject: {fileID: 0}
   m_Enabled: 1
   m_EditorHideFlags: 0
   m_Script: {fileID: 11500000, guid: f9c22bc6aef29cb4f882cdbf4026bb0d, type: 3}
   m_Name: 
-  m_EditorClassIdentifier: +  m_EditorClassIdentifier: 
+--- !u!1001 &4146742467826362346
+PrefabInstance:
+  m_ObjectHideFlags: 0
+  serializedVersion: 2
+  m_Modification:
+    m_TransformParent: {fileID: 5013545833028178270}
+    m_Modifications:
+    - target: {fileID: 1372699136307061951, guid: ee8fb43cc43677e479751a906e5344d5, type: 3}
+      propertyPath: m_LocalPosition.x
+      value: 4
+      objectReference: {fileID: 0}
+    - target: {fileID: 1372699136307061951, guid: ee8fb43cc43677e479751a906e5344d5, type: 3}
+      propertyPath: m_LocalPosition.y
+      value: 0
+      objectReference: {fileID: 0}
+    - target: {fileID: 1372699136307061951, guid: ee8fb43cc43677e479751a906e5344d5, type: 3}
+      propertyPath: m_LocalPosition.z
+      value: -4
+      objectReference: {fileID: 0}
+    - target: {fileID: 1372699136307061951, guid: ee8fb43cc43677e479751a906e5344d5, type: 3}
+      propertyPath: m_LocalRotation.x
+      value: 0
+      objectReference: {fileID: 0}
+    - target: {fileID: 1372699136307061951, guid: ee8fb43cc43677e479751a906e5344d5, type: 3}
+      propertyPath: m_LocalRotation.y
+      value: -0.38268343
+      objectReference: {fileID: 0}
+    - target: {fileID: 1372699136307061951, guid: ee8fb43cc43677e479751a906e5344d5, type: 3}
+      propertyPath: m_LocalRotation.z
+      value: 0
+      objectReference: {fileID: 0}
+    - target: {fileID: 1372699136307061951, guid: ee8fb43cc43677e479751a906e5344d5, type: 3}
+      propertyPath: m_LocalRotation.w
+      value: 0.92387956
+      objectReference: {fileID: 0}
+    - target: {fileID: 1372699136307061951, guid: ee8fb43cc43677e479751a906e5344d5, type: 3}
+      propertyPath: m_RootOrder
+      value: 1
+      objectReference: {fileID: 0}
+    - target: {fileID: 1372699136307061951, guid: ee8fb43cc43677e479751a906e5344d5, type: 3}
+      propertyPath: m_LocalEulerAnglesHint.x
+      value: 0
+      objectReference: {fileID: 0}
+    - target: {fileID: 1372699136307061951, guid: ee8fb43cc43677e479751a906e5344d5, type: 3}
+      propertyPath: m_LocalEulerAnglesHint.y
+      value: -45
+      objectReference: {fileID: 0}
+    - target: {fileID: 1372699136307061951, guid: ee8fb43cc43677e479751a906e5344d5, type: 3}
+      propertyPath: m_LocalEulerAnglesHint.z
+      value: 0
+      objectReference: {fileID: 0}
+    - target: {fileID: 1372699136307061951, guid: ee8fb43cc43677e479751a906e5344d5, type: 3}
+      propertyPath: m_LocalScale.x
+      value: 0.4
+      objectReference: {fileID: 0}
+    - target: {fileID: 1372699136307061951, guid: ee8fb43cc43677e479751a906e5344d5, type: 3}
+      propertyPath: m_LocalScale.y
+      value: 0.6
+      objectReference: {fileID: 0}
+    - target: {fileID: 1372699136307061951, guid: ee8fb43cc43677e479751a906e5344d5, type: 3}
+      propertyPath: m_LocalScale.z
+      value: 0.6
+      objectReference: {fileID: 0}
+    - target: {fileID: 3454596370188697067, guid: ee8fb43cc43677e479751a906e5344d5, type: 3}
+      propertyPath: m_Name
+      value: pointerArrow (1)
+      objectReference: {fileID: 0}
+    m_RemovedComponents: []
+  m_SourcePrefab: {fileID: 100100000, guid: ee8fb43cc43677e479751a906e5344d5, type: 3}
+--- !u!4 &3062727961732989781 stripped
+Transform:
+  m_CorrespondingSourceObject: {fileID: 1372699136307061951, guid: ee8fb43cc43677e479751a906e5344d5, type: 3}
+  m_PrefabInstance: {fileID: 4146742467826362346}
+  m_PrefabAsset: {fileID: 0}