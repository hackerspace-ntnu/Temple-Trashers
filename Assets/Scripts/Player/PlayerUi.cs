﻿using System.Collections;
using System.Collections.Generic;
using UnityEngine;
using UnityEngine.UI;


public class PlayerUi : MonoBehaviour
{
    [SerializeField]
    private PlayerStateController playerStateController = default;

    [SerializeField]
    private GameObject ui = default;

    private Transform mainCameraTransform;
    private InventoryManager inventory;
    private UIWheel controllerWheel;
    private MessageUI messageUI;

    public UIWheel ControllerWheel => controllerWheel;

    void Awake()
    {
        playerStateController = GetComponent<PlayerStateController>();
        controllerWheel = ui.GetComponentInChildren<UIWheel>();
    }

    void Start()
    {
        mainCameraTransform = Camera.main.transform;
        inventory = InventoryManager.Singleton;
        messageUI = GetComponent<MessageUI>();
    }

    void LateUpdate()
    {
        //Points the UI to the main camera
        Vector3 lookAtPos = transform.position + mainCameraTransform.rotation * Vector3.forward;
        ui.transform.LookAt(lookAtPos, mainCameraTransform.rotation * Vector3.up);
    }

    public TowerScriptableObject GetSelectedSegment()
    {
        return controllerWheel.GetSelectedTower();
    }

    public void Select()
    {
        //Turns on the UI
        ui.gameObject.SetActive(true);
        UpdatePos();
        //Turns off the UI if button no longer held
        if (!playerStateController.Select)
        {
            TowerScriptableObject selectedSegment = GetSelectedSegment();
            if (selectedSegment
                && inventory.ResourceAmount - selectedSegment.Cost >= 0)
            {
                inventory.ResourceAmount -= selectedSegment.Cost;
                selectedSegment.InstantiateConstructionTower(playerStateController);
                playerStateController.SetState(PlayerStates.BUILDING);
            } else
            {
                playerStateController.SetState(PlayerStates.FREE);
                if (inventory.ResourceAmount - selectedSegment.Cost < 0)
                    messageUI.DisplayMessage("Missing crystals", MessageTextColor.RED);
            }

            ui.gameObject.SetActive(false);
        }
    }

    //Finds which segment of the radialUi the control stick is pointing towards
    private void UpdatePos()
    {
        if (playerStateController.CurrentState != PlayerStates.IN_TURRET_MENU)
        {
            Debug.LogError("You seem to be in the wrong state for the UI");
            return;
        }

        // The controller points to nothing
        if (playerStateController.AimInput == Vector2.zero)
            return;

<<<<<<< HEAD
        float inputAngle = 180f * Mathf.Atan2(playerStateController.AimInput.x, playerStateController.AimInput.y) /  Mathf.PI;
        if (inputAngle<0)
        {
            inputAngle = 360+inputAngle;
        }
        
        float segmentAreaDegrees = 360f / controllerWheel.GetNumSegments();

        //Update inputAngle to take into account that the origin of the icon is the middle and not the start of a segment
        inputAngle = MathUtils.NormalizeDegreeAngle(inputAngle + segmentAreaDegrees/2);
=======
        float inputAngle = 180f * Mathf.Atan2(playerStateController.AimInput.x, playerStateController.AimInput.y) / Mathf.PI;
        if (inputAngle < 0f)
            inputAngle += 360f;

        float segmentAreaDegrees = 360f / controllerWheel.GetNumSegments();

        //Update inputAngle to take into account that the origin of the icon is the middle and not the start of a segment
        inputAngle = MathUtils.NormalizeDegreeAngle(inputAngle + segmentAreaDegrees / 2f);
>>>>>>> ff91687f

        //Find/set correct index
        int selectedSegmentIndex = Mathf.FloorToInt(inputAngle / segmentAreaDegrees);
        controllerWheel.SelectedSegmentIndex = selectedSegmentIndex;
    }
}<|MERGE_RESOLUTION|>--- conflicted
+++ resolved
@@ -83,18 +83,6 @@
         if (playerStateController.AimInput == Vector2.zero)
             return;
 
-<<<<<<< HEAD
-        float inputAngle = 180f * Mathf.Atan2(playerStateController.AimInput.x, playerStateController.AimInput.y) /  Mathf.PI;
-        if (inputAngle<0)
-        {
-            inputAngle = 360+inputAngle;
-        }
-        
-        float segmentAreaDegrees = 360f / controllerWheel.GetNumSegments();
-
-        //Update inputAngle to take into account that the origin of the icon is the middle and not the start of a segment
-        inputAngle = MathUtils.NormalizeDegreeAngle(inputAngle + segmentAreaDegrees/2);
-=======
         float inputAngle = 180f * Mathf.Atan2(playerStateController.AimInput.x, playerStateController.AimInput.y) / Mathf.PI;
         if (inputAngle < 0f)
             inputAngle += 360f;
@@ -103,7 +91,6 @@
 
         //Update inputAngle to take into account that the origin of the icon is the middle and not the start of a segment
         inputAngle = MathUtils.NormalizeDegreeAngle(inputAngle + segmentAreaDegrees / 2f);
->>>>>>> ff91687f
 
         //Find/set correct index
         int selectedSegmentIndex = Mathf.FloorToInt(inputAngle / segmentAreaDegrees);
