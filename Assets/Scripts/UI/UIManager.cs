﻿using System.Collections;
using System.Collections.Generic;
using UnityEngine;
using UnityEngine.UI;


public class UIManager : MonoBehaviour
{
    public static UIManager Singleton { get; private set; }

    public Text resourceText;
    public Text scoreText;
<<<<<<< HEAD
    public Scrollbar healthSlider;
=======
>>>>>>> 8ce44e18

    private InventoryManager inventory;
    private BaseController baseController;
    
    private float baseMaxHealth;
    
    public int score;

    void Awake()
    {
        #region Singleton boilerplate

        if (Singleton != null)
        {
            if (Singleton != this)
            {
                Debug.LogWarning($"There's more than one {Singleton.GetType()} in the scene!");
                Destroy(gameObject);
            }

            return;
        }

        Singleton = this;

        #endregion Singleton boilerplate
    }

    void Start()
    {
        inventory = InventoryManager.Singleton;
        baseController = BaseController.Singleton;

        UpdateResourceUI();
        baseController.HealthController.onDamage += UpdateBaseHealth;
        baseMaxHealth = baseController.HealthController.maxHealth;

    }

    private void OnDestroy()
    {
        baseController.HealthController.onDamage -= UpdateBaseHealth;
    }

    public void UpdateResourceUI()
    {
        resourceText.text = inventory.ResourceAmount.ToString();
    }

    public void IncreaseScore(int increase)
    {
        score += increase;
        scoreText.text = score.ToString();
    }

    private void UpdateBaseHealth(DamageInfo damage)
    {
        healthSlider.size = 1 - damage.RemainingHealth/baseMaxHealth;
    }
}<|MERGE_RESOLUTION|>--- conflicted
+++ resolved
@@ -10,10 +10,7 @@
 
     public Text resourceText;
     public Text scoreText;
-<<<<<<< HEAD
     public Scrollbar healthSlider;
-=======
->>>>>>> 8ce44e18
 
     private InventoryManager inventory;
     private BaseController baseController;
@@ -71,6 +68,7 @@
 
     private void UpdateBaseHealth(DamageInfo damage)
     {
+        //The healthslider goes from right to left instead of left to right, thus it needs to be inverse (1-x)
         healthSlider.size = 1 - damage.RemainingHealth/baseMaxHealth;
     }
 }